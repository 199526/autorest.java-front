/**
 * Copyright (c) Microsoft Corporation. All rights reserved.
 * Licensed under the MIT License. See License.txt in the project root for
 * license information.
 *
 * Code generated by Microsoft (R) AutoRest Code Generator.
 * Changes may cause incorrect behavior and will be lost if the code is
 * regenerated.
 */

package fixtures.bodystring.implementation;

import com.microsoft.rest.v2.Base64Url;
import com.microsoft.rest.v2.BodyResponse;
import com.microsoft.rest.v2.RestProxy;
import com.microsoft.rest.v2.ServiceCallback;
import com.microsoft.rest.v2.ServiceFuture;
import com.microsoft.rest.v2.VoidResponse;
import com.microsoft.rest.v2.annotations.BodyParam;
import com.microsoft.rest.v2.annotations.ExpectedResponses;
import com.microsoft.rest.v2.annotations.GET;
import com.microsoft.rest.v2.annotations.Host;
import com.microsoft.rest.v2.annotations.PUT;
import com.microsoft.rest.v2.annotations.ReturnValueWireType;
import com.microsoft.rest.v2.annotations.UnexpectedResponseExceptionType;
import fixtures.bodystring.Strings;
import fixtures.bodystring.models.ErrorException;
import io.reactivex.Completable;
import io.reactivex.Maybe;
import io.reactivex.Single;
import io.reactivex.annotations.NonNull;
import io.reactivex.functions.Function;

/**
 * An instance of this class provides access to all the operations defined in
 * Strings.
 */
public final class StringsImpl implements Strings {
    /**
     * The proxy service used to perform REST calls.
     */
    private StringsService service;

    /**
     * The service client containing this operation class.
     */
    private AutoRestSwaggerBATServiceImpl client;

    /**
     * Initializes an instance of StringsImpl.
     *
     * @param client the instance of the service client containing this operation class.
     */
    public StringsImpl(AutoRestSwaggerBATServiceImpl client) {
        this.service = RestProxy.create(StringsService.class, client);
        this.client = client;
    }

    /**
     * The interface defining all the services for Strings to be used by the
     * proxy service to perform REST calls.
     */
    @Host("http://localhost:3000")
    private interface StringsService {
        @GET("string/null")
        @ExpectedResponses({200})
        @UnexpectedResponseExceptionType(ErrorException.class)
        Single<BodyResponse<String>> getNull();

        @PUT("string/null")
        @ExpectedResponses({200})
        @UnexpectedResponseExceptionType(ErrorException.class)
        Single<VoidResponse> putNull(@BodyParam("application/json; charset=utf-8") String stringBody);

        @GET("string/empty")
        @ExpectedResponses({200})
        @UnexpectedResponseExceptionType(ErrorException.class)
        Single<BodyResponse<String>> getEmpty();

        @PUT("string/empty")
        @ExpectedResponses({200})
        @UnexpectedResponseExceptionType(ErrorException.class)
        Single<VoidResponse> putEmpty(@BodyParam("application/json; charset=utf-8") String stringBody);

        @GET("string/mbcs")
        @ExpectedResponses({200})
        @UnexpectedResponseExceptionType(ErrorException.class)
        Single<BodyResponse<String>> getMbcs();

        @PUT("string/mbcs")
        @ExpectedResponses({200})
        @UnexpectedResponseExceptionType(ErrorException.class)
        Single<VoidResponse> putMbcs(@BodyParam("application/json; charset=utf-8") String stringBody);

        @GET("string/whitespace")
        @ExpectedResponses({200})
        @UnexpectedResponseExceptionType(ErrorException.class)
        Single<BodyResponse<String>> getWhitespace();

        @PUT("string/whitespace")
        @ExpectedResponses({200})
        @UnexpectedResponseExceptionType(ErrorException.class)
        Single<VoidResponse> putWhitespace(@BodyParam("application/json; charset=utf-8") String stringBody);

        @GET("string/notProvided")
        @ExpectedResponses({200})
        @UnexpectedResponseExceptionType(ErrorException.class)
        Single<BodyResponse<String>> getNotProvided();

        @GET("string/base64Encoding")
        @ExpectedResponses({200})
        @ReturnValueWireType(Base64Url.class)
        @UnexpectedResponseExceptionType(ErrorException.class)
        Single<BodyResponse<byte[]>> getBase64Encoded();

        @GET("string/base64UrlEncoding")
        @ExpectedResponses({200})
        @ReturnValueWireType(Base64Url.class)
        @UnexpectedResponseExceptionType(ErrorException.class)
        Single<BodyResponse<byte[]>> getBase64UrlEncoded();

        @PUT("string/base64UrlEncoding")
        @ExpectedResponses({200})
        @UnexpectedResponseExceptionType(ErrorException.class)
        Single<VoidResponse> putBase64UrlEncoded(@BodyParam("application/json; charset=utf-8") Base64Url stringBody);

        @GET("string/nullBase64UrlEncoding")
        @ExpectedResponses({200})
        @ReturnValueWireType(Base64Url.class)
        @UnexpectedResponseExceptionType(ErrorException.class)
        Single<BodyResponse<byte[]>> getNullBase64UrlEncoded();
    }

    /**
     * Get null string value value.
     *
     * @throws ErrorException thrown if the request is rejected by server.
     * @throws RuntimeException all other wrapped checked exceptions if the request fails to be sent.
     * @return the String object if successful.
     */
    public String getNull() {
        return getNullAsync().blockingGet();
    }

    /**
     * Get null string value value.
     *
     * @param serviceCallback the async ServiceCallback to handle successful and failed responses.
     * @throws IllegalArgumentException thrown if parameters fail the validation.
     * @return a ServiceFuture which will be completed with the result of the network request.
     */
    public ServiceFuture<String> getNullAsync(ServiceCallback<String> serviceCallback) {
        return ServiceFuture.fromBody(getNullAsync(), serviceCallback);
    }

    /**
     * Get null string value value.
     *
     * @return a Single which performs the network request upon subscription.
     */
    public Single<BodyResponse<String>> getNullWithRestResponseAsync() {
        return service.getNull();
    }

    /**
     * Get null string value value.
     *
     * @return a Single which performs the network request upon subscription.
     */
    public Maybe<String> getNullAsync() {
        return getNullWithRestResponseAsync()
<<<<<<< HEAD
            .flatMapMaybe(new Function<RestResponse<Void, String>, Maybe<String>>() {
                @Override
                public Maybe<String> apply(RestResponse<Void, String> restResponse) {
                    if (restResponse.body() == null) {
                        return Maybe.empty();
                    } else {
                        return Maybe.just(restResponse.body());
                    }
                }
            });
=======
            .flatMapMaybe(res -> res.body() == null ? Maybe.empty() : Maybe.just(res.body()));
>>>>>>> d0394000
    }

    /**
     * Set string value null.
     *
     * @throws ErrorException thrown if the request is rejected by server.
     * @throws RuntimeException all other wrapped checked exceptions if the request fails to be sent.
     */
    public void putNull() {
        putNullAsync().blockingAwait();
    }

    /**
     * Set string value null.
     *
     * @param serviceCallback the async ServiceCallback to handle successful and failed responses.
     * @throws IllegalArgumentException thrown if parameters fail the validation.
     * @return a ServiceFuture which will be completed with the result of the network request.
     */
    public ServiceFuture<Void> putNullAsync(ServiceCallback<Void> serviceCallback) {
        return ServiceFuture.fromBody(putNullAsync(), serviceCallback);
    }

    /**
     * Set string value null.
     *
     * @return a Single which performs the network request upon subscription.
     */
    public Single<VoidResponse> putNullWithRestResponseAsync() {
        final String stringBody = null;
        return service.putNull(stringBody);
    }

    /**
     * Set string value null.
     *
     * @return a Single which performs the network request upon subscription.
     */
    public Completable putNullAsync() {
        return putNullWithRestResponseAsync()
            .toCompletable();
    }

    /**
     * Set string value null.
     *
     * @param stringBody Possible values include: ''.
     * @throws IllegalArgumentException thrown if parameters fail the validation.
     * @throws ErrorException thrown if the request is rejected by server.
     * @throws RuntimeException all other wrapped checked exceptions if the request fails to be sent.
     */
    public void putNull(String stringBody) {
        putNullAsync(stringBody).blockingAwait();
    }

    /**
     * Set string value null.
     *
     * @param stringBody Possible values include: ''.
     * @param serviceCallback the async ServiceCallback to handle successful and failed responses.
     * @throws IllegalArgumentException thrown if parameters fail the validation.
     * @return a ServiceFuture which will be completed with the result of the network request.
     */
    public ServiceFuture<Void> putNullAsync(String stringBody, ServiceCallback<Void> serviceCallback) {
        return ServiceFuture.fromBody(putNullAsync(stringBody), serviceCallback);
    }

    /**
     * Set string value null.
     *
     * @param stringBody Possible values include: ''.
     * @throws IllegalArgumentException thrown if parameters fail the validation.
     * @return a Single which performs the network request upon subscription.
     */
    public Single<VoidResponse> putNullWithRestResponseAsync(String stringBody) {
        return service.putNull(stringBody);
    }

    /**
     * Set string value null.
     *
     * @param stringBody Possible values include: ''.
     * @throws IllegalArgumentException thrown if parameters fail the validation.
     * @return a Single which performs the network request upon subscription.
     */
    public Completable putNullAsync(String stringBody) {
        return putNullWithRestResponseAsync(stringBody)
            .toCompletable();
    }

    /**
     * Get empty string value value ''.
     *
     * @throws ErrorException thrown if the request is rejected by server.
     * @throws RuntimeException all other wrapped checked exceptions if the request fails to be sent.
     * @return the String object if successful.
     */
    public String getEmpty() {
        return getEmptyAsync().blockingGet();
    }

    /**
     * Get empty string value value ''.
     *
     * @param serviceCallback the async ServiceCallback to handle successful and failed responses.
     * @throws IllegalArgumentException thrown if parameters fail the validation.
     * @return a ServiceFuture which will be completed with the result of the network request.
     */
    public ServiceFuture<String> getEmptyAsync(ServiceCallback<String> serviceCallback) {
        return ServiceFuture.fromBody(getEmptyAsync(), serviceCallback);
    }

    /**
     * Get empty string value value ''.
     *
     * @return a Single which performs the network request upon subscription.
     */
    public Single<BodyResponse<String>> getEmptyWithRestResponseAsync() {
        return service.getEmpty();
    }

    /**
     * Get empty string value value ''.
     *
     * @return a Single which performs the network request upon subscription.
     */
    public Maybe<String> getEmptyAsync() {
        return getEmptyWithRestResponseAsync()
<<<<<<< HEAD
            .flatMapMaybe(new Function<RestResponse<Void, String>, Maybe<String>>() {
                @Override
                public Maybe<String> apply(RestResponse<Void, String> restResponse) {
                    if (restResponse.body() == null) {
                        return Maybe.empty();
                    } else {
                        return Maybe.just(restResponse.body());
                    }
                }
            });
=======
            .flatMapMaybe(res -> res.body() == null ? Maybe.empty() : Maybe.just(res.body()));
>>>>>>> d0394000
    }

    /**
     * Set string value empty ''.
     *
     * @param stringBody Possible values include: ''.
     * @throws IllegalArgumentException thrown if parameters fail the validation.
     * @throws ErrorException thrown if the request is rejected by server.
     * @throws RuntimeException all other wrapped checked exceptions if the request fails to be sent.
     */
    public void putEmpty(@NonNull String stringBody) {
        putEmptyAsync(stringBody).blockingAwait();
    }

    /**
     * Set string value empty ''.
     *
     * @param stringBody Possible values include: ''.
     * @param serviceCallback the async ServiceCallback to handle successful and failed responses.
     * @throws IllegalArgumentException thrown if parameters fail the validation.
     * @return a ServiceFuture which will be completed with the result of the network request.
     */
    public ServiceFuture<Void> putEmptyAsync(@NonNull String stringBody, ServiceCallback<Void> serviceCallback) {
        return ServiceFuture.fromBody(putEmptyAsync(stringBody), serviceCallback);
    }

    /**
     * Set string value empty ''.
     *
     * @param stringBody Possible values include: ''.
     * @throws IllegalArgumentException thrown if parameters fail the validation.
     * @return a Single which performs the network request upon subscription.
     */
    public Single<VoidResponse> putEmptyWithRestResponseAsync(@NonNull String stringBody) {
        if (stringBody == null) {
            throw new IllegalArgumentException("Parameter stringBody is required and cannot be null.");
        }
        return service.putEmpty(stringBody);
    }

    /**
     * Set string value empty ''.
     *
     * @param stringBody Possible values include: ''.
     * @throws IllegalArgumentException thrown if parameters fail the validation.
     * @return a Single which performs the network request upon subscription.
     */
    public Completable putEmptyAsync(@NonNull String stringBody) {
        return putEmptyWithRestResponseAsync(stringBody)
            .toCompletable();
    }

    /**
     * Get mbcs string value '啊齄丂狛狜隣郎隣兀﨩ˊ〞〡￤℡㈱‐ー﹡﹢﹫、〓ⅰⅹ⒈€㈠㈩ⅠⅫ！￣ぁんァヶΑ︴АЯаяāɡㄅㄩ─╋︵﹄︻︱︳︴ⅰⅹɑɡ〇〾⿻⺁䜣€'.
     *
     * @throws ErrorException thrown if the request is rejected by server.
     * @throws RuntimeException all other wrapped checked exceptions if the request fails to be sent.
     * @return the String object if successful.
     */
    public String getMbcs() {
        return getMbcsAsync().blockingGet();
    }

    /**
     * Get mbcs string value '啊齄丂狛狜隣郎隣兀﨩ˊ〞〡￤℡㈱‐ー﹡﹢﹫、〓ⅰⅹ⒈€㈠㈩ⅠⅫ！￣ぁんァヶΑ︴АЯаяāɡㄅㄩ─╋︵﹄︻︱︳︴ⅰⅹɑɡ〇〾⿻⺁䜣€'.
     *
     * @param serviceCallback the async ServiceCallback to handle successful and failed responses.
     * @throws IllegalArgumentException thrown if parameters fail the validation.
     * @return a ServiceFuture which will be completed with the result of the network request.
     */
    public ServiceFuture<String> getMbcsAsync(ServiceCallback<String> serviceCallback) {
        return ServiceFuture.fromBody(getMbcsAsync(), serviceCallback);
    }

    /**
     * Get mbcs string value '啊齄丂狛狜隣郎隣兀﨩ˊ〞〡￤℡㈱‐ー﹡﹢﹫、〓ⅰⅹ⒈€㈠㈩ⅠⅫ！￣ぁんァヶΑ︴АЯаяāɡㄅㄩ─╋︵﹄︻︱︳︴ⅰⅹɑɡ〇〾⿻⺁䜣€'.
     *
     * @return a Single which performs the network request upon subscription.
     */
    public Single<BodyResponse<String>> getMbcsWithRestResponseAsync() {
        return service.getMbcs();
    }

    /**
     * Get mbcs string value '啊齄丂狛狜隣郎隣兀﨩ˊ〞〡￤℡㈱‐ー﹡﹢﹫、〓ⅰⅹ⒈€㈠㈩ⅠⅫ！￣ぁんァヶΑ︴АЯаяāɡㄅㄩ─╋︵﹄︻︱︳︴ⅰⅹɑɡ〇〾⿻⺁䜣€'.
     *
     * @return a Single which performs the network request upon subscription.
     */
    public Maybe<String> getMbcsAsync() {
        return getMbcsWithRestResponseAsync()
<<<<<<< HEAD
            .flatMapMaybe(new Function<RestResponse<Void, String>, Maybe<String>>() {
                @Override
                public Maybe<String> apply(RestResponse<Void, String> restResponse) {
                    if (restResponse.body() == null) {
                        return Maybe.empty();
                    } else {
                        return Maybe.just(restResponse.body());
                    }
                }
            });
=======
            .flatMapMaybe(res -> res.body() == null ? Maybe.empty() : Maybe.just(res.body()));
>>>>>>> d0394000
    }

    /**
     * Set string value mbcs '啊齄丂狛狜隣郎隣兀﨩ˊ〞〡￤℡㈱‐ー﹡﹢﹫、〓ⅰⅹ⒈€㈠㈩ⅠⅫ！￣ぁんァヶΑ︴АЯаяāɡㄅㄩ─╋︵﹄︻︱︳︴ⅰⅹɑɡ〇〾⿻⺁䜣€'.
     *
     * @param stringBody Possible values include: '啊齄丂狛狜隣郎隣兀﨩ˊ〞〡￤℡㈱‐ー﹡﹢﹫、〓ⅰⅹ⒈€㈠㈩ⅠⅫ！￣ぁんァヶΑ︴АЯаяāɡㄅㄩ─╋︵﹄︻︱︳︴ⅰⅹɑɡ〇〾⿻⺁䜣€'.
     * @throws IllegalArgumentException thrown if parameters fail the validation.
     * @throws ErrorException thrown if the request is rejected by server.
     * @throws RuntimeException all other wrapped checked exceptions if the request fails to be sent.
     */
    public void putMbcs(@NonNull String stringBody) {
        putMbcsAsync(stringBody).blockingAwait();
    }

    /**
     * Set string value mbcs '啊齄丂狛狜隣郎隣兀﨩ˊ〞〡￤℡㈱‐ー﹡﹢﹫、〓ⅰⅹ⒈€㈠㈩ⅠⅫ！￣ぁんァヶΑ︴АЯаяāɡㄅㄩ─╋︵﹄︻︱︳︴ⅰⅹɑɡ〇〾⿻⺁䜣€'.
     *
     * @param stringBody Possible values include: '啊齄丂狛狜隣郎隣兀﨩ˊ〞〡￤℡㈱‐ー﹡﹢﹫、〓ⅰⅹ⒈€㈠㈩ⅠⅫ！￣ぁんァヶΑ︴АЯаяāɡㄅㄩ─╋︵﹄︻︱︳︴ⅰⅹɑɡ〇〾⿻⺁䜣€'.
     * @param serviceCallback the async ServiceCallback to handle successful and failed responses.
     * @throws IllegalArgumentException thrown if parameters fail the validation.
     * @return a ServiceFuture which will be completed with the result of the network request.
     */
    public ServiceFuture<Void> putMbcsAsync(@NonNull String stringBody, ServiceCallback<Void> serviceCallback) {
        return ServiceFuture.fromBody(putMbcsAsync(stringBody), serviceCallback);
    }

    /**
     * Set string value mbcs '啊齄丂狛狜隣郎隣兀﨩ˊ〞〡￤℡㈱‐ー﹡﹢﹫、〓ⅰⅹ⒈€㈠㈩ⅠⅫ！￣ぁんァヶΑ︴АЯаяāɡㄅㄩ─╋︵﹄︻︱︳︴ⅰⅹɑɡ〇〾⿻⺁䜣€'.
     *
     * @param stringBody Possible values include: '啊齄丂狛狜隣郎隣兀﨩ˊ〞〡￤℡㈱‐ー﹡﹢﹫、〓ⅰⅹ⒈€㈠㈩ⅠⅫ！￣ぁんァヶΑ︴АЯаяāɡㄅㄩ─╋︵﹄︻︱︳︴ⅰⅹɑɡ〇〾⿻⺁䜣€'.
     * @throws IllegalArgumentException thrown if parameters fail the validation.
     * @return a Single which performs the network request upon subscription.
     */
    public Single<VoidResponse> putMbcsWithRestResponseAsync(@NonNull String stringBody) {
        if (stringBody == null) {
            throw new IllegalArgumentException("Parameter stringBody is required and cannot be null.");
        }
        return service.putMbcs(stringBody);
    }

    /**
     * Set string value mbcs '啊齄丂狛狜隣郎隣兀﨩ˊ〞〡￤℡㈱‐ー﹡﹢﹫、〓ⅰⅹ⒈€㈠㈩ⅠⅫ！￣ぁんァヶΑ︴АЯаяāɡㄅㄩ─╋︵﹄︻︱︳︴ⅰⅹɑɡ〇〾⿻⺁䜣€'.
     *
     * @param stringBody Possible values include: '啊齄丂狛狜隣郎隣兀﨩ˊ〞〡￤℡㈱‐ー﹡﹢﹫、〓ⅰⅹ⒈€㈠㈩ⅠⅫ！￣ぁんァヶΑ︴АЯаяāɡㄅㄩ─╋︵﹄︻︱︳︴ⅰⅹɑɡ〇〾⿻⺁䜣€'.
     * @throws IllegalArgumentException thrown if parameters fail the validation.
     * @return a Single which performs the network request upon subscription.
     */
    public Completable putMbcsAsync(@NonNull String stringBody) {
        return putMbcsWithRestResponseAsync(stringBody)
            .toCompletable();
    }

    /**
     * Get string value with leading and trailing whitespace '&lt;tab&gt;&lt;space&gt;&lt;space&gt;Now is the time for all good men to come to the aid of their country&lt;tab&gt;&lt;space&gt;&lt;space&gt;'.
     *
     * @throws ErrorException thrown if the request is rejected by server.
     * @throws RuntimeException all other wrapped checked exceptions if the request fails to be sent.
     * @return the String object if successful.
     */
    public String getWhitespace() {
        return getWhitespaceAsync().blockingGet();
    }

    /**
     * Get string value with leading and trailing whitespace '&lt;tab&gt;&lt;space&gt;&lt;space&gt;Now is the time for all good men to come to the aid of their country&lt;tab&gt;&lt;space&gt;&lt;space&gt;'.
     *
     * @param serviceCallback the async ServiceCallback to handle successful and failed responses.
     * @throws IllegalArgumentException thrown if parameters fail the validation.
     * @return a ServiceFuture which will be completed with the result of the network request.
     */
    public ServiceFuture<String> getWhitespaceAsync(ServiceCallback<String> serviceCallback) {
        return ServiceFuture.fromBody(getWhitespaceAsync(), serviceCallback);
    }

    /**
     * Get string value with leading and trailing whitespace '&lt;tab&gt;&lt;space&gt;&lt;space&gt;Now is the time for all good men to come to the aid of their country&lt;tab&gt;&lt;space&gt;&lt;space&gt;'.
     *
     * @return a Single which performs the network request upon subscription.
     */
    public Single<BodyResponse<String>> getWhitespaceWithRestResponseAsync() {
        return service.getWhitespace();
    }

    /**
     * Get string value with leading and trailing whitespace '&lt;tab&gt;&lt;space&gt;&lt;space&gt;Now is the time for all good men to come to the aid of their country&lt;tab&gt;&lt;space&gt;&lt;space&gt;'.
     *
     * @return a Single which performs the network request upon subscription.
     */
    public Maybe<String> getWhitespaceAsync() {
        return getWhitespaceWithRestResponseAsync()
<<<<<<< HEAD
            .flatMapMaybe(new Function<RestResponse<Void, String>, Maybe<String>>() {
                @Override
                public Maybe<String> apply(RestResponse<Void, String> restResponse) {
                    if (restResponse.body() == null) {
                        return Maybe.empty();
                    } else {
                        return Maybe.just(restResponse.body());
                    }
                }
            });
=======
            .flatMapMaybe(res -> res.body() == null ? Maybe.empty() : Maybe.just(res.body()));
>>>>>>> d0394000
    }

    /**
     * Set String value with leading and trailing whitespace '&lt;tab&gt;&lt;space&gt;&lt;space&gt;Now is the time for all good men to come to the aid of their country&lt;tab&gt;&lt;space&gt;&lt;space&gt;'.
     *
     * @param stringBody Possible values include: '    Now is the time for all good men to come to the aid of their country    '.
     * @throws IllegalArgumentException thrown if parameters fail the validation.
     * @throws ErrorException thrown if the request is rejected by server.
     * @throws RuntimeException all other wrapped checked exceptions if the request fails to be sent.
     */
    public void putWhitespace(@NonNull String stringBody) {
        putWhitespaceAsync(stringBody).blockingAwait();
    }

    /**
     * Set String value with leading and trailing whitespace '&lt;tab&gt;&lt;space&gt;&lt;space&gt;Now is the time for all good men to come to the aid of their country&lt;tab&gt;&lt;space&gt;&lt;space&gt;'.
     *
     * @param stringBody Possible values include: '    Now is the time for all good men to come to the aid of their country    '.
     * @param serviceCallback the async ServiceCallback to handle successful and failed responses.
     * @throws IllegalArgumentException thrown if parameters fail the validation.
     * @return a ServiceFuture which will be completed with the result of the network request.
     */
    public ServiceFuture<Void> putWhitespaceAsync(@NonNull String stringBody, ServiceCallback<Void> serviceCallback) {
        return ServiceFuture.fromBody(putWhitespaceAsync(stringBody), serviceCallback);
    }

    /**
     * Set String value with leading and trailing whitespace '&lt;tab&gt;&lt;space&gt;&lt;space&gt;Now is the time for all good men to come to the aid of their country&lt;tab&gt;&lt;space&gt;&lt;space&gt;'.
     *
     * @param stringBody Possible values include: '    Now is the time for all good men to come to the aid of their country    '.
     * @throws IllegalArgumentException thrown if parameters fail the validation.
     * @return a Single which performs the network request upon subscription.
     */
    public Single<VoidResponse> putWhitespaceWithRestResponseAsync(@NonNull String stringBody) {
        if (stringBody == null) {
            throw new IllegalArgumentException("Parameter stringBody is required and cannot be null.");
        }
        return service.putWhitespace(stringBody);
    }

    /**
     * Set String value with leading and trailing whitespace '&lt;tab&gt;&lt;space&gt;&lt;space&gt;Now is the time for all good men to come to the aid of their country&lt;tab&gt;&lt;space&gt;&lt;space&gt;'.
     *
     * @param stringBody Possible values include: '    Now is the time for all good men to come to the aid of their country    '.
     * @throws IllegalArgumentException thrown if parameters fail the validation.
     * @return a Single which performs the network request upon subscription.
     */
    public Completable putWhitespaceAsync(@NonNull String stringBody) {
        return putWhitespaceWithRestResponseAsync(stringBody)
            .toCompletable();
    }

    /**
     * Get String value when no string value is sent in response payload.
     *
     * @throws ErrorException thrown if the request is rejected by server.
     * @throws RuntimeException all other wrapped checked exceptions if the request fails to be sent.
     * @return the String object if successful.
     */
    public String getNotProvided() {
        return getNotProvidedAsync().blockingGet();
    }

    /**
     * Get String value when no string value is sent in response payload.
     *
     * @param serviceCallback the async ServiceCallback to handle successful and failed responses.
     * @throws IllegalArgumentException thrown if parameters fail the validation.
     * @return a ServiceFuture which will be completed with the result of the network request.
     */
    public ServiceFuture<String> getNotProvidedAsync(ServiceCallback<String> serviceCallback) {
        return ServiceFuture.fromBody(getNotProvidedAsync(), serviceCallback);
    }

    /**
     * Get String value when no string value is sent in response payload.
     *
     * @return a Single which performs the network request upon subscription.
     */
    public Single<BodyResponse<String>> getNotProvidedWithRestResponseAsync() {
        return service.getNotProvided();
    }

    /**
     * Get String value when no string value is sent in response payload.
     *
     * @return a Single which performs the network request upon subscription.
     */
    public Maybe<String> getNotProvidedAsync() {
        return getNotProvidedWithRestResponseAsync()
<<<<<<< HEAD
            .flatMapMaybe(new Function<RestResponse<Void, String>, Maybe<String>>() {
                @Override
                public Maybe<String> apply(RestResponse<Void, String> restResponse) {
                    if (restResponse.body() == null) {
                        return Maybe.empty();
                    } else {
                        return Maybe.just(restResponse.body());
                    }
                }
            });
=======
            .flatMapMaybe(res -> res.body() == null ? Maybe.empty() : Maybe.just(res.body()));
>>>>>>> d0394000
    }

    /**
     * Get value that is base64 encoded.
     *
     * @throws ErrorException thrown if the request is rejected by server.
     * @throws RuntimeException all other wrapped checked exceptions if the request fails to be sent.
     * @return the byte[] object if successful.
     */
    public byte[] getBase64Encoded() {
        return getBase64EncodedAsync().blockingGet();
    }

    /**
     * Get value that is base64 encoded.
     *
     * @param serviceCallback the async ServiceCallback to handle successful and failed responses.
     * @throws IllegalArgumentException thrown if parameters fail the validation.
     * @return a ServiceFuture which will be completed with the result of the network request.
     */
    public ServiceFuture<byte[]> getBase64EncodedAsync(ServiceCallback<byte[]> serviceCallback) {
        return ServiceFuture.fromBody(getBase64EncodedAsync(), serviceCallback);
    }

    /**
     * Get value that is base64 encoded.
     *
     * @return a Single which performs the network request upon subscription.
     */
    public Single<BodyResponse<byte[]>> getBase64EncodedWithRestResponseAsync() {
        return service.getBase64Encoded();
    }

    /**
     * Get value that is base64 encoded.
     *
     * @return a Single which performs the network request upon subscription.
     */
    public Maybe<byte[]> getBase64EncodedAsync() {
        return getBase64EncodedWithRestResponseAsync()
<<<<<<< HEAD
            .flatMapMaybe(new Function<RestResponse<Void, byte[]>, Maybe<byte[]>>() {
                @Override
                public Maybe<byte[]> apply(RestResponse<Void, byte[]> restResponse) {
                    if (restResponse.body() == null) {
                        return Maybe.empty();
                    } else {
                        return Maybe.just(restResponse.body());
                    }
                }
            });
=======
            .flatMapMaybe(res -> res.body() == null ? Maybe.empty() : Maybe.just(res.body()));
>>>>>>> d0394000
    }

    /**
     * Get value that is base64url encoded.
     *
     * @throws ErrorException thrown if the request is rejected by server.
     * @throws RuntimeException all other wrapped checked exceptions if the request fails to be sent.
     * @return the byte[] object if successful.
     */
    public byte[] getBase64UrlEncoded() {
        return getBase64UrlEncodedAsync().blockingGet();
    }

    /**
     * Get value that is base64url encoded.
     *
     * @param serviceCallback the async ServiceCallback to handle successful and failed responses.
     * @throws IllegalArgumentException thrown if parameters fail the validation.
     * @return a ServiceFuture which will be completed with the result of the network request.
     */
    public ServiceFuture<byte[]> getBase64UrlEncodedAsync(ServiceCallback<byte[]> serviceCallback) {
        return ServiceFuture.fromBody(getBase64UrlEncodedAsync(), serviceCallback);
    }

    /**
     * Get value that is base64url encoded.
     *
     * @return a Single which performs the network request upon subscription.
     */
    public Single<BodyResponse<byte[]>> getBase64UrlEncodedWithRestResponseAsync() {
        return service.getBase64UrlEncoded();
    }

    /**
     * Get value that is base64url encoded.
     *
     * @return a Single which performs the network request upon subscription.
     */
    public Maybe<byte[]> getBase64UrlEncodedAsync() {
        return getBase64UrlEncodedWithRestResponseAsync()
<<<<<<< HEAD
            .flatMapMaybe(new Function<RestResponse<Void, byte[]>, Maybe<byte[]>>() {
                @Override
                public Maybe<byte[]> apply(RestResponse<Void, byte[]> restResponse) {
                    if (restResponse.body() == null) {
                        return Maybe.empty();
                    } else {
                        return Maybe.just(restResponse.body());
                    }
                }
            });
=======
            .flatMapMaybe(res -> res.body() == null ? Maybe.empty() : Maybe.just(res.body()));
>>>>>>> d0394000
    }

    /**
     * Put value that is base64url encoded.
     *
     * @param stringBody the byte[] value.
     * @throws IllegalArgumentException thrown if parameters fail the validation.
     * @throws ErrorException thrown if the request is rejected by server.
     * @throws RuntimeException all other wrapped checked exceptions if the request fails to be sent.
     */
    public void putBase64UrlEncoded(@NonNull byte[] stringBody) {
        putBase64UrlEncodedAsync(stringBody).blockingAwait();
    }

    /**
     * Put value that is base64url encoded.
     *
     * @param stringBody the byte[] value.
     * @param serviceCallback the async ServiceCallback to handle successful and failed responses.
     * @throws IllegalArgumentException thrown if parameters fail the validation.
     * @return a ServiceFuture which will be completed with the result of the network request.
     */
    public ServiceFuture<Void> putBase64UrlEncodedAsync(@NonNull byte[] stringBody, ServiceCallback<Void> serviceCallback) {
        return ServiceFuture.fromBody(putBase64UrlEncodedAsync(stringBody), serviceCallback);
    }

    /**
     * Put value that is base64url encoded.
     *
     * @param stringBody the byte[] value.
     * @throws IllegalArgumentException thrown if parameters fail the validation.
     * @return a Single which performs the network request upon subscription.
     */
    public Single<VoidResponse> putBase64UrlEncodedWithRestResponseAsync(@NonNull byte[] stringBody) {
        if (stringBody == null) {
            throw new IllegalArgumentException("Parameter stringBody is required and cannot be null.");
        }
        Base64Url stringBodyConverted = Base64Url.encode(stringBody);
        return service.putBase64UrlEncoded(stringBodyConverted);
    }

    /**
     * Put value that is base64url encoded.
     *
     * @param stringBody the byte[] value.
     * @throws IllegalArgumentException thrown if parameters fail the validation.
     * @return a Single which performs the network request upon subscription.
     */
    public Completable putBase64UrlEncodedAsync(@NonNull byte[] stringBody) {
        return putBase64UrlEncodedWithRestResponseAsync(stringBody)
            .toCompletable();
    }

    /**
     * Get null value that is expected to be base64url encoded.
     *
     * @throws ErrorException thrown if the request is rejected by server.
     * @throws RuntimeException all other wrapped checked exceptions if the request fails to be sent.
     * @return the byte[] object if successful.
     */
    public byte[] getNullBase64UrlEncoded() {
        return getNullBase64UrlEncodedAsync().blockingGet();
    }

    /**
     * Get null value that is expected to be base64url encoded.
     *
     * @param serviceCallback the async ServiceCallback to handle successful and failed responses.
     * @throws IllegalArgumentException thrown if parameters fail the validation.
     * @return a ServiceFuture which will be completed with the result of the network request.
     */
    public ServiceFuture<byte[]> getNullBase64UrlEncodedAsync(ServiceCallback<byte[]> serviceCallback) {
        return ServiceFuture.fromBody(getNullBase64UrlEncodedAsync(), serviceCallback);
    }

    /**
     * Get null value that is expected to be base64url encoded.
     *
     * @return a Single which performs the network request upon subscription.
     */
    public Single<BodyResponse<byte[]>> getNullBase64UrlEncodedWithRestResponseAsync() {
        return service.getNullBase64UrlEncoded();
    }

    /**
     * Get null value that is expected to be base64url encoded.
     *
     * @return a Single which performs the network request upon subscription.
     */
    public Maybe<byte[]> getNullBase64UrlEncodedAsync() {
        return getNullBase64UrlEncodedWithRestResponseAsync()
<<<<<<< HEAD
            .flatMapMaybe(new Function<RestResponse<Void, byte[]>, Maybe<byte[]>>() {
                @Override
                public Maybe<byte[]> apply(RestResponse<Void, byte[]> restResponse) {
                    if (restResponse.body() == null) {
                        return Maybe.empty();
                    } else {
                        return Maybe.just(restResponse.body());
                    }
                }
            });
=======
            .flatMapMaybe(res -> res.body() == null ? Maybe.empty() : Maybe.just(res.body()));
>>>>>>> d0394000
    }
}<|MERGE_RESOLUTION|>--- conflicted
+++ resolved
@@ -29,7 +29,6 @@
 import io.reactivex.Maybe;
 import io.reactivex.Single;
 import io.reactivex.annotations.NonNull;
-import io.reactivex.functions.Function;
 
 /**
  * An instance of this class provides access to all the operations defined in
@@ -169,20 +168,7 @@
      */
     public Maybe<String> getNullAsync() {
         return getNullWithRestResponseAsync()
-<<<<<<< HEAD
-            .flatMapMaybe(new Function<RestResponse<Void, String>, Maybe<String>>() {
-                @Override
-                public Maybe<String> apply(RestResponse<Void, String> restResponse) {
-                    if (restResponse.body() == null) {
-                        return Maybe.empty();
-                    } else {
-                        return Maybe.just(restResponse.body());
-                    }
-                }
-            });
-=======
             .flatMapMaybe(res -> res.body() == null ? Maybe.empty() : Maybe.just(res.body()));
->>>>>>> d0394000
     }
 
     /**
@@ -311,20 +297,7 @@
      */
     public Maybe<String> getEmptyAsync() {
         return getEmptyWithRestResponseAsync()
-<<<<<<< HEAD
-            .flatMapMaybe(new Function<RestResponse<Void, String>, Maybe<String>>() {
-                @Override
-                public Maybe<String> apply(RestResponse<Void, String> restResponse) {
-                    if (restResponse.body() == null) {
-                        return Maybe.empty();
-                    } else {
-                        return Maybe.just(restResponse.body());
-                    }
-                }
-            });
-=======
             .flatMapMaybe(res -> res.body() == null ? Maybe.empty() : Maybe.just(res.body()));
->>>>>>> d0394000
     }
 
     /**
@@ -415,20 +388,7 @@
      */
     public Maybe<String> getMbcsAsync() {
         return getMbcsWithRestResponseAsync()
-<<<<<<< HEAD
-            .flatMapMaybe(new Function<RestResponse<Void, String>, Maybe<String>>() {
-                @Override
-                public Maybe<String> apply(RestResponse<Void, String> restResponse) {
-                    if (restResponse.body() == null) {
-                        return Maybe.empty();
-                    } else {
-                        return Maybe.just(restResponse.body());
-                    }
-                }
-            });
-=======
             .flatMapMaybe(res -> res.body() == null ? Maybe.empty() : Maybe.just(res.body()));
->>>>>>> d0394000
     }
 
     /**
@@ -519,20 +479,7 @@
      */
     public Maybe<String> getWhitespaceAsync() {
         return getWhitespaceWithRestResponseAsync()
-<<<<<<< HEAD
-            .flatMapMaybe(new Function<RestResponse<Void, String>, Maybe<String>>() {
-                @Override
-                public Maybe<String> apply(RestResponse<Void, String> restResponse) {
-                    if (restResponse.body() == null) {
-                        return Maybe.empty();
-                    } else {
-                        return Maybe.just(restResponse.body());
-                    }
-                }
-            });
-=======
             .flatMapMaybe(res -> res.body() == null ? Maybe.empty() : Maybe.just(res.body()));
->>>>>>> d0394000
     }
 
     /**
@@ -623,20 +570,7 @@
      */
     public Maybe<String> getNotProvidedAsync() {
         return getNotProvidedWithRestResponseAsync()
-<<<<<<< HEAD
-            .flatMapMaybe(new Function<RestResponse<Void, String>, Maybe<String>>() {
-                @Override
-                public Maybe<String> apply(RestResponse<Void, String> restResponse) {
-                    if (restResponse.body() == null) {
-                        return Maybe.empty();
-                    } else {
-                        return Maybe.just(restResponse.body());
-                    }
-                }
-            });
-=======
             .flatMapMaybe(res -> res.body() == null ? Maybe.empty() : Maybe.just(res.body()));
->>>>>>> d0394000
     }
 
     /**
@@ -677,20 +611,7 @@
      */
     public Maybe<byte[]> getBase64EncodedAsync() {
         return getBase64EncodedWithRestResponseAsync()
-<<<<<<< HEAD
-            .flatMapMaybe(new Function<RestResponse<Void, byte[]>, Maybe<byte[]>>() {
-                @Override
-                public Maybe<byte[]> apply(RestResponse<Void, byte[]> restResponse) {
-                    if (restResponse.body() == null) {
-                        return Maybe.empty();
-                    } else {
-                        return Maybe.just(restResponse.body());
-                    }
-                }
-            });
-=======
             .flatMapMaybe(res -> res.body() == null ? Maybe.empty() : Maybe.just(res.body()));
->>>>>>> d0394000
     }
 
     /**
@@ -731,20 +652,7 @@
      */
     public Maybe<byte[]> getBase64UrlEncodedAsync() {
         return getBase64UrlEncodedWithRestResponseAsync()
-<<<<<<< HEAD
-            .flatMapMaybe(new Function<RestResponse<Void, byte[]>, Maybe<byte[]>>() {
-                @Override
-                public Maybe<byte[]> apply(RestResponse<Void, byte[]> restResponse) {
-                    if (restResponse.body() == null) {
-                        return Maybe.empty();
-                    } else {
-                        return Maybe.just(restResponse.body());
-                    }
-                }
-            });
-=======
             .flatMapMaybe(res -> res.body() == null ? Maybe.empty() : Maybe.just(res.body()));
->>>>>>> d0394000
     }
 
     /**
@@ -836,19 +744,6 @@
      */
     public Maybe<byte[]> getNullBase64UrlEncodedAsync() {
         return getNullBase64UrlEncodedWithRestResponseAsync()
-<<<<<<< HEAD
-            .flatMapMaybe(new Function<RestResponse<Void, byte[]>, Maybe<byte[]>>() {
-                @Override
-                public Maybe<byte[]> apply(RestResponse<Void, byte[]> restResponse) {
-                    if (restResponse.body() == null) {
-                        return Maybe.empty();
-                    } else {
-                        return Maybe.just(restResponse.body());
-                    }
-                }
-            });
-=======
             .flatMapMaybe(res -> res.body() == null ? Maybe.empty() : Maybe.just(res.body()));
->>>>>>> d0394000
     }
 }