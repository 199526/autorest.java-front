package fixtures.bodycomplex;

<<<<<<< HEAD
import org.joda.time.DateTime;
import org.joda.time.DateTimeZone;
import org.joda.time.LocalDate;
import org.joda.time.Period;
import org.junit.Assert;
import org.junit.BeforeClass;
import org.junit.Test;

=======
import com.microsoft.rest.v2.http.HttpPipeline;
import com.microsoft.rest.v2.policy.DecodingPolicyFactory;
>>>>>>> 4042c122
import fixtures.bodycomplex.implementation.AutoRestComplexTestServiceImpl;
import fixtures.bodycomplex.models.BooleanWrapper;
import fixtures.bodycomplex.models.ByteWrapper;
import fixtures.bodycomplex.models.DateWrapper;
import fixtures.bodycomplex.models.DatetimeWrapper;
import fixtures.bodycomplex.models.Datetimerfc1123Wrapper;
import fixtures.bodycomplex.models.DoubleWrapper;
import fixtures.bodycomplex.models.DurationWrapper;
import fixtures.bodycomplex.models.FloatWrapper;
import fixtures.bodycomplex.models.IntWrapper;
import fixtures.bodycomplex.models.LongWrapper;
import fixtures.bodycomplex.models.StringWrapper;
import org.joda.time.DateTime;
import org.joda.time.DateTimeZone;
import org.joda.time.LocalDate;
import org.joda.time.Period;
import org.junit.Assert;
import org.junit.BeforeClass;
import org.junit.Test;

public class PrimitiveTests {
    private static AutoRestComplexTestService client;

    @BeforeClass
    public static void setup() {
<<<<<<< HEAD
        client = new AutoRestComplexTestServiceImpl();
=======
        client = new AutoRestComplexTestServiceImpl(HttpPipeline.build(new DecodingPolicyFactory()));
>>>>>>> 4042c122
    }

    @Test
    public void getInt() throws Exception {
        IntWrapper result = client.primitives().getInt();
        Assert.assertEquals(Integer.valueOf(-1), result.field1());
        Assert.assertEquals(Integer.valueOf(2), result.field2());
    }

    @Test
    public void putInt() throws Exception {
        IntWrapper body = new IntWrapper();
        body.withField1(-1);
        body.withField2(2);
        client.primitives().putInt(body);
    }

    @Test
    public void getLong() throws Exception {
        LongWrapper result = client.primitives().getLong();
        Assert.assertEquals(Long.valueOf(1099511627775L), result.field1());
        Assert.assertEquals(Long.valueOf(-999511627788L), result.field2());
    }

    @Test
    public void putLong() throws Exception {
        LongWrapper body = new LongWrapper();
        body.withField1(1099511627775L);
        body.withField2(-999511627788L);
        client.primitives().putLong(body);
    }

    @Test
    public void getFloat() throws Exception {
        FloatWrapper result = client.primitives().getFloat();
        Assert.assertEquals(1.05, result.field1(), 0f);
        Assert.assertEquals(-0.003, result.field2(), 0f);
    }

    @Test
    public void putFloat() throws Exception {
        FloatWrapper body = new FloatWrapper();
        body.withField1(1.05);
        body.withField2(-0.003);
        client.primitives().putFloat(body);
    }

    @Test
    public void getDouble() throws Exception {
        DoubleWrapper result = client.primitives().getDouble();
        Assert.assertEquals(3e-100, result.field1(), 0f);
        Assert.assertEquals(-0.000000000000000000000000000000000000000000000000000000005,
                result.field56ZerosAfterTheDotAndNegativeZeroBeforeDotAndThisIsALongFieldNameOnPurpose(),
                0f);
    }

    @Test
    public void putDouble() throws Exception {
        DoubleWrapper body = new DoubleWrapper();
        body.withField1(3e-100);
        body.withField56ZerosAfterTheDotAndNegativeZeroBeforeDotAndThisIsALongFieldNameOnPurpose(-5e-57);
        client.primitives().putDouble(body);
    }

    @Test
    public void getBool() throws Exception {
        BooleanWrapper result = client.primitives().getBool();
        Assert.assertEquals(true, result.fieldTrue());
        Assert.assertEquals(false, result.fieldFalse());
    }

    @Test
    public void putBool() throws Exception {
        BooleanWrapper body = new BooleanWrapper();
        body.withFieldFalse(false);
        body.withFieldTrue(true);
        client.primitives().putBool(body);
    }

    @Test
    public void getString() throws Exception {
        StringWrapper result = client.primitives().getString();
        Assert.assertEquals("goodrequest", result.field());
        Assert.assertEquals("", result.empty());
        Assert.assertEquals(null, result.nullProperty());
    }

    @Test
    public void putString() throws Exception {
        StringWrapper body = new StringWrapper();
        body.withField("goodrequest");
        body.withEmpty("");
        client.primitives().putString(body);
    }

    @Test
    public void getDate() throws Exception {
        DateWrapper result = client.primitives().getDate();
        Assert.assertEquals(new LocalDate(1, 1, 1), result.field());
        Assert.assertEquals(new LocalDate(2016, 2, 29), result.leap());
    }

    @Test
    public void putDate() throws Exception {
        DateWrapper body = new DateWrapper();
        body.withField(new LocalDate(1, 1, 1));
        body.withLeap(new LocalDate(2016, 2, 29));
        client.primitives().putDate(body);
    }

    @Test
    public void getDateTime() throws Exception {
        DatetimeWrapper result = client.primitives().getDateTime();
        Assert.assertEquals(new DateTime(1, 1, 1, 0, 0, 0, DateTimeZone.UTC), result.field());
        Assert.assertEquals(new DateTime(2015, 5, 18, 18, 38, 0, DateTimeZone.UTC), result.now());
    }

    @Test
    public void putDateTime() throws Exception {
        DatetimeWrapper body = new DatetimeWrapper();
        body.withField(new DateTime(1, 1, 1, 0, 0, 0, DateTimeZone.UTC));
        body.withNow(new DateTime(2015, 5, 18, 18, 38, 0, DateTimeZone.UTC));
        client.primitives().putDateTime(body);
    }

    @Test
    public void getDateTimeRfc1123() throws Exception {
        Datetimerfc1123Wrapper result = client.primitives().getDateTimeRfc1123();
        Assert.assertEquals(new DateTime(1, 1, 1, 0, 0, 0, DateTimeZone.UTC), result.field());
        Assert.assertEquals(new DateTime(2015, 5, 18, 11, 38, 0, DateTimeZone.UTC), result.now());
    }

    @Test
    public void putDateTimeRfc1123() throws Exception {
        Datetimerfc1123Wrapper body = new Datetimerfc1123Wrapper();
        body.withField(new DateTime(1, 1, 1, 0, 0, 0, DateTimeZone.UTC));
        body.withNow(new DateTime(2015, 5, 18, 11, 38, 0, DateTimeZone.UTC));
        client.primitives().putDateTimeRfc1123(body);
    }

    @Test
    public void getDuration() throws Exception {
        DurationWrapper result = client.primitives().getDuration();
        Assert.assertEquals(new Period(0, 0, 0, 123, 22, 14, 12, 11), result.field());
    }

    @Test
    public void putDuration() throws Exception {
        DurationWrapper body = new DurationWrapper();
        body.withField(new Period(0, 0, 0, 123, 22, 14, 12, 11));
        client.primitives().putDuration(body);
    }

    @Test
    public void getByte() throws Exception {
        ByteWrapper result = client.primitives().getByte();
        byte[] expected = new byte[] {
                (byte) 255, (byte) 254, (byte) 253, (byte) 252, (byte) 0,
                (byte) 250, (byte) 249, (byte) 248, (byte) 247, (byte) 246
        };
        Assert.assertArrayEquals(expected, result.field());
    }

    @Test
    public void putByte() throws Exception {
        ByteWrapper body = new ByteWrapper();
        byte[] byteArray = new byte[] {
                (byte) 255, (byte) 254, (byte) 253, (byte) 252, (byte) 0,
                (byte) 250, (byte) 249, (byte) 248, (byte) 247, (byte) 246
        };
        body.withField(byteArray);
        client.primitives().putByte(body);
    }
}<|MERGE_RESOLUTION|>--- conflicted
+++ resolved
@@ -1,18 +1,5 @@
 package fixtures.bodycomplex;
 
-<<<<<<< HEAD
-import org.joda.time.DateTime;
-import org.joda.time.DateTimeZone;
-import org.joda.time.LocalDate;
-import org.joda.time.Period;
-import org.junit.Assert;
-import org.junit.BeforeClass;
-import org.junit.Test;
-
-=======
-import com.microsoft.rest.v2.http.HttpPipeline;
-import com.microsoft.rest.v2.policy.DecodingPolicyFactory;
->>>>>>> 4042c122
 import fixtures.bodycomplex.implementation.AutoRestComplexTestServiceImpl;
 import fixtures.bodycomplex.models.BooleanWrapper;
 import fixtures.bodycomplex.models.ByteWrapper;
@@ -38,11 +25,7 @@
 
     @BeforeClass
     public static void setup() {
-<<<<<<< HEAD
         client = new AutoRestComplexTestServiceImpl();
-=======
-        client = new AutoRestComplexTestServiceImpl(HttpPipeline.build(new DecodingPolicyFactory()));
->>>>>>> 4042c122
     }
 
     @Test
