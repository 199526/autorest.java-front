--- conflicted
+++ resolved
@@ -141,38 +141,6 @@
 
     @Test
     public void get202None204NoneDefaultError202None() throws Exception {
-<<<<<<< HEAD
-        RestClient restClient = new RestClient.Builder()
-                .withBaseUrl("http://localhost:3000")
-                .withSerializerAdapter(new JacksonAdapter())
-                .addRequestPolicy(new RequestPolicy.Factory() {
-                    @Override
-                    public RequestPolicy create(final RequestPolicy next) {
-                        return new RequestPolicy() {
-                            @Override
-                            public Single<HttpResponse> sendAsync(HttpRequest request) {
-                                return next.sendAsync(request)
-                                        .doOnSuccess(new Consumer<HttpResponse>() {
-                                            @Override
-                                            public void accept(HttpResponse httpResponse) {
-                                                Assert.assertEquals(202, httpResponse.statusCode());
-                                                lock.countDown();
-                                            }
-                                        })
-                                        .doOnError(new Consumer<Throwable>() {
-                                            @Override
-                                            public void accept(Throwable throwable) {
-                                                Assert.fail(throwable.getMessage());
-                                            }
-                                        });
-                            }
-                        };
-                    }
-                })
-                .build();
-
-        AutoRestHttpInfrastructureTestServiceImpl localClient = new AutoRestHttpInfrastructureTestServiceImpl(restClient);
-=======
         HttpPipeline httpPipeline = HttpPipeline.build(
                 new ProtocolPolicy.Factory("http"),
                 new PortPolicy.Factory(3000),
@@ -183,16 +151,16 @@
                         @Override
                         public Single<HttpResponse> sendAsync(HttpRequest request) {
                             return next.sendAsync(request)
-                                    .doOnSuccess(new Action1<HttpResponse>() {
+                                    .doOnSuccess(new Consumer<HttpResponse>() {
                                         @Override
-                                        public void call(HttpResponse httpResponse) {
+                                        public void accept(HttpResponse httpResponse) {
                                             Assert.assertEquals(202, httpResponse.statusCode());
                                             lock.countDown();
                                         }
                                     })
-                                    .doOnError(new Action1<Throwable>() {
+                                    .doOnError(new Consumer<Throwable>() {
                                         @Override
-                                        public void call(Throwable throwable) {
+                                        public void accept(Throwable throwable) {
                                             Assert.fail(throwable.getMessage());
                                         }
                                     });
@@ -202,45 +170,12 @@
             });
 
         AutoRestHttpInfrastructureTestServiceImpl localClient = new AutoRestHttpInfrastructureTestServiceImpl(httpPipeline);
->>>>>>> 4f2f5d81
         localClient.multipleResponses().get202None204NoneDefaultError202NoneAsync().subscribe();
         Assert.assertTrue(lock.await(1000, TimeUnit.MILLISECONDS));
     }
 
     @Test
     public void get202None204NoneDefaultError204None() throws Exception {
-<<<<<<< HEAD
-        RestClient restClient = new RestClient.Builder()
-                .withBaseUrl("http://localhost:3000")
-                .withSerializerAdapter(new JacksonAdapter())
-                .addRequestPolicy(new RequestPolicy.Factory() {
-                    @Override
-                    public RequestPolicy create(final RequestPolicy next) {
-                        return new RequestPolicy() {
-                            @Override
-                            public Single<HttpResponse> sendAsync(HttpRequest request) {
-                                return next.sendAsync(request)
-                                        .doOnSuccess(new Consumer<HttpResponse>() {
-                                            @Override
-                                            public void accept(HttpResponse httpResponse) {
-                                                Assert.assertEquals(204, httpResponse.statusCode());
-                                                lock.countDown();
-                                            }
-                                        })
-                                        .doOnError(new Consumer<Throwable>() {
-                                            @Override
-                                            public void accept(Throwable throwable) {
-                                                Assert.fail(throwable.getMessage());
-                                            }
-                                        });
-                            }
-                        };
-                    }
-                })
-                .build();
-
-        AutoRestHttpInfrastructureTestServiceImpl localClient = new AutoRestHttpInfrastructureTestServiceImpl(restClient);
-=======
         HttpPipeline httpPipeline = HttpPipeline.build(
                 new ProtocolPolicy.Factory("http"),
                 new PortPolicy.Factory(3000),
@@ -251,16 +186,16 @@
                         @Override
                         public Single<HttpResponse> sendAsync(HttpRequest request) {
                             return next.sendAsync(request)
-                                    .doOnSuccess(new Action1<HttpResponse>() {
+                                    .doOnSuccess(new Consumer<HttpResponse>() {
                                         @Override
-                                        public void call(HttpResponse httpResponse) {
+                                        public void accept(HttpResponse httpResponse) {
                                             Assert.assertEquals(204, httpResponse.statusCode());
                                             lock.countDown();
                                         }
                                     })
-                                    .doOnError(new Action1<Throwable>() {
+                                    .doOnError(new Consumer<Throwable>() {
                                         @Override
-                                        public void call(Throwable throwable) {
+                                        public void accept(Throwable throwable) {
                                             Assert.fail(throwable.getMessage());
                                         }
                                     });
@@ -270,7 +205,6 @@
             });
 
         AutoRestHttpInfrastructureTestServiceImpl localClient = new AutoRestHttpInfrastructureTestServiceImpl(httpPipeline);
->>>>>>> 4f2f5d81
         localClient.multipleResponses().get202None204NoneDefaultError204NoneAsync().subscribe();
         Assert.assertTrue(lock.await(1000, TimeUnit.MILLISECONDS));
     }
