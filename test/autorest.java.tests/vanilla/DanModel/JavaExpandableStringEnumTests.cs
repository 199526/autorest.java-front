﻿using Microsoft.VisualStudio.TestTools.UnitTesting;

namespace AutoRest.Java.DanModel
{
    [TestClass]
    public class JavaExpandableStringEnumTests
    {
        [TestMethod]
        public void WithNoValues()
        {
            JavaExpandableStringEnum javaEnum = GetJavaExpandableStringEnum();
            JavaFile javaFile = GenerateJavaFile(javaEnum);

            string expectedFilePath = "models\\MyEnum.java";
            string actualFilePath = javaFile.FilePath;
            Assert.AreEqual(expectedFilePath, actualFilePath);

            JavaFileContents expectedContents = new JavaFileContents()
                .Line("/**")
                .Line(" * MOCK HEADER COMMENT TEXT")
                .Line(" */")
                .Line()
                .Line("package mock.package;")
                .Line()
                .Line("import com.fasterxml.jackson.annotation.JsonCreator;")
                .Line("import com.microsoft.rest.ExpandableStringEnum;")
                .Line("import java.util.Collection;")
                .Line()
                .Line("/**")
                .Line(" * Defines values for MyEnum.")
                .Line(" */")
                .Line("public final class MyEnum extends ExpandableStringEnum<MyEnum> {")
                .Line("    /**")
                .Line("     * Creates or finds a MyEnum from its string representation.")
                .Line("     * @param name a name to look for")
                .Line("     * @return the corresponding MyEnum")
                .Line("     */")
                .Line("    @JsonCreator")
                .Line("    public static MyEnum fromString(String name) {")
                .Line("        return fromString(name, MyEnum.class);")
                .Line("    }")
                .Line()
                .Line("    /**")
                .Line("     * @return known MyEnum values")
                .Line("     */")
                .Line("    public static Collection<MyEnum> values() {")
                .Line("        return values(MyEnum.class);")
                .Line("    }")
                .Line("}");
            JavaFileContents actualContents = javaFile.Contents;
            JavaFileContentsAssert.AreEqual(expectedContents, actualContents);
        }

        [TestMethod]
        public void WithOneValue()
        {
            JavaExpandableStringEnum javaEnum = GetJavaExpandableStringEnum(
                new JavaEnumValue("Grapes", "Yummy"));

            JavaFile javaFile = GenerateJavaFile(javaEnum);

            string expectedFilePath = "models\\MyEnum.java";
            string actualFilePath = javaFile.FilePath;
            Assert.AreEqual(expectedFilePath, actualFilePath);

            JavaFileContents expectedContents = new JavaFileContents()
                .Line("/**")
                .Line(" * MOCK HEADER COMMENT TEXT")
                .Line(" */")
                .Line()
                .Line("package mock.package;")
                .Line()
                .Line("import com.fasterxml.jackson.annotation.JsonCreator;")
                .Line("import com.microsoft.rest.ExpandableStringEnum;")
                .Line("import java.util.Collection;")
                .Line()
                .Line("/**")
                .Line(" * Defines values for MyEnum.")
                .Line(" */")
                .Line("public final class MyEnum extends ExpandableStringEnum<MyEnum> {")
                .Line("    /** Static value Yummy for MyEnum. */")
                .Line("    public static final MyEnum Grapes = fromString(\"Yummy\");")
                .Line()
                .Line("    /**")
                .Line("     * Creates or finds a MyEnum from its string representation.")
                .Line("     * @param name a name to look for")
                .Line("     * @return the corresponding MyEnum")
                .Line("     */")
                .Line("    @JsonCreator")
                .Line("    public static MyEnum fromString(String name) {")
                .Line("        return fromString(name, MyEnum.class);")
                .Line("    }")
                .Line()
                .Line("    /**")
                .Line("     * @return known MyEnum values")
                .Line("     */")
                .Line("    public static Collection<MyEnum> values() {")
                .Line("        return values(MyEnum.class);")
                .Line("    }")
                .Line("}");
            JavaFileContents actualContents = javaFile.Contents;
            JavaFileContentsAssert.AreEqual(expectedContents, actualContents);
        }

        [TestMethod]
        public void WithMultipleValues()
        {
            JavaExpandableStringEnum javaEnum = GetJavaExpandableStringEnum(
                new JavaEnumValue("A", "B"),
                new JavaEnumValue("C", "D"),
                new JavaEnumValue("E", "F"));

            JavaFile javaFile = GenerateJavaFile(javaEnum);

            string expectedFilePath = "models\\MyEnum.java";
            string actualFilePath = javaFile.FilePath;
            Assert.AreEqual(expectedFilePath, actualFilePath);

            JavaFileContents expectedContents = new JavaFileContents()
                .Line("/**")
                .Line(" * MOCK HEADER COMMENT TEXT")
                .Line(" */")
                .Line()
                .Line("package mock.package;")
                .Line()
                .Line("import com.fasterxml.jackson.annotation.JsonCreator;")
                .Line("import com.microsoft.rest.ExpandableStringEnum;")
                .Line("import java.util.Collection;")
                .Line()
                .Line("/**")
                .Line(" * Defines values for MyEnum.")
                .Line(" */")
                .Line("public final class MyEnum extends ExpandableStringEnum<MyEnum> {")
                .Line("    /** Static value B for MyEnum. */")
                .Line("    public static final MyEnum A = fromString(\"B\");")
                .Line()
                .Line("    /** Static value D for MyEnum. */")
                .Line("    public static final MyEnum C = fromString(\"D\");")
                .Line()
                .Line("    /** Static value F for MyEnum. */")
                .Line("    public static final MyEnum E = fromString(\"F\");")
                .Line()
                .Line("    /**")
                .Line("     * Creates or finds a MyEnum from its string representation.")
                .Line("     * @param name a name to look for")
                .Line("     * @return the corresponding MyEnum")
                .Line("     */")
                .Line("    @JsonCreator")
                .Line("    public static MyEnum fromString(String name) {")
                .Line("        return fromString(name, MyEnum.class);")
                .Line("    }")
                .Line()
                .Line("    /**")
                .Line("     * @return known MyEnum values")
                .Line("     */")
                .Line("    public static Collection<MyEnum> values() {")
                .Line("        return values(MyEnum.class);")
                .Line("    }")
                .Line("}");
            JavaFileContents actualContents = javaFile.Contents;
            JavaFileContentsAssert.AreEqual(expectedContents, actualContents);
        }

        private static JavaExpandableStringEnum GetJavaExpandableStringEnum(params JavaEnumValue[] values)
        {
<<<<<<< HEAD
            return new JavaExpandableStringEnum("MyEnum");
        }

        private static JavaFile GenerateJavaFile(JavaExpandableStringEnum javaEnum)
        {
            return javaEnum.GenerateJavaFile("MOCK HEADER COMMENT TEXT", "mock.package", 80);
=======
            return new JavaExpandableStringEnum("MOCK HEADER COMMENT TEXT", "mock.package", "MyEnum", values);
>>>>>>> 654ac08b
        }
    }
}<|MERGE_RESOLUTION|>--- conflicted
+++ resolved
@@ -163,16 +163,12 @@
 
         private static JavaExpandableStringEnum GetJavaExpandableStringEnum(params JavaEnumValue[] values)
         {
-<<<<<<< HEAD
-            return new JavaExpandableStringEnum("MyEnum");
+            return new JavaExpandableStringEnum("MyEnum", values);
         }
 
         private static JavaFile GenerateJavaFile(JavaExpandableStringEnum javaEnum)
         {
-            return javaEnum.GenerateJavaFile("MOCK HEADER COMMENT TEXT", "mock.package", 80);
-=======
-            return new JavaExpandableStringEnum("MOCK HEADER COMMENT TEXT", "mock.package", "MyEnum", values);
->>>>>>> 654ac08b
+            return javaEnum.GenerateJavaFile("models", "MOCK HEADER COMMENT TEXT", "mock.package", 80);
         }
     }
 }