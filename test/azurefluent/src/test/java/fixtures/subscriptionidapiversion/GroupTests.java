package fixtures.subscriptionidapiversion;

import com.microsoft.rest.v2.http.HttpPipeline;
import com.microsoft.rest.v2.policy.CookiePolicyFactory;
import com.microsoft.rest.v2.policy.DecodingPolicyFactory;
import com.microsoft.rest.v2.policy.HostPolicyFactory;
import com.microsoft.rest.v2.policy.PortPolicyFactory;
import com.microsoft.rest.v2.policy.ProtocolPolicyFactory;
import com.microsoft.rest.v2.policy.RetryPolicyFactory;
import fixtures.subscriptionidapiversion.implementation.MicrosoftAzureTestUrlImpl;
import fixtures.subscriptionidapiversion.implementation.SampleResourceGroupInner;
import org.junit.Assert;
import org.junit.BeforeClass;
import org.junit.Test;

import java.util.UUID;

public class GroupTests {
    private static MicrosoftAzureTestUrlImpl client;

    @BeforeClass
    public static void setup() {
        final HttpPipeline httpPipeline = HttpPipeline.build(
            new ProtocolPolicyFactory("http"),
            new HostPolicyFactory("localhost"),
            new PortPolicyFactory(3000),
<<<<<<< HEAD
=======
            new RetryPolicyFactory(),
            new CookiePolicyFactory(),
>>>>>>> 4042c122
            new DecodingPolicyFactory());
        client = new MicrosoftAzureTestUrlImpl(httpPipeline);
    }

    @Test
    public void getSampleResourceGroup() throws Exception {
        client.withSubscriptionId(UUID.randomUUID().toString());
        SampleResourceGroupInner group = client.groups().getSampleResourceGroup("testgroup101");
        Assert.assertEquals("testgroup101", group.name());
        Assert.assertEquals("West US", group.location());
    }
}<|MERGE_RESOLUTION|>--- conflicted
+++ resolved
@@ -24,11 +24,6 @@
             new ProtocolPolicyFactory("http"),
             new HostPolicyFactory("localhost"),
             new PortPolicyFactory(3000),
-<<<<<<< HEAD
-=======
-            new RetryPolicyFactory(),
-            new CookiePolicyFactory(),
->>>>>>> 4042c122
             new DecodingPolicyFactory());
         client = new MicrosoftAzureTestUrlImpl(httpPipeline);
     }
