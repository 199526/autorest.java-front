package fixtures.azurereport;

import com.microsoft.rest.v2.credentials.BasicAuthenticationCredentials;
import com.microsoft.rest.v2.http.HttpPipeline;
import com.microsoft.rest.v2.policy.CredentialsPolicyFactory;
import com.microsoft.rest.v2.policy.DecodingPolicyFactory;
import com.microsoft.rest.v2.policy.PortPolicyFactory;
import com.microsoft.rest.v2.policy.ProtocolPolicyFactory;
import fixtures.azurereport.implementation.AutoRestReportServiceForAzureImpl;
import org.junit.runner.Result;
import org.junit.runner.notification.RunListener;

import java.util.ArrayList;
import java.util.List;
import java.util.Map;

public final class CoverageReporter extends RunListener {
    private AutoRestReportServiceForAzureImpl client = new AutoRestReportServiceForAzureImpl(
<<<<<<< HEAD
        new BasicAuthenticationCredentials(null, null));
=======
            HttpPipeline.build(
                    new ProtocolPolicyFactory("http"),
                    new PortPolicyFactory(3000),
                    new CredentialsPolicyFactory(new BasicAuthenticationCredentials(null, null)),
                    new DecodingPolicyFactory()));
>>>>>>> 4042c122

    @Override
    public void testRunFinished(Result result) throws Exception {
        Map<String, Integer> report = client.getReport();

        // Pending URL encoding
        report.put("AzureMethodQueryUrlEncoding", 1);
        report.put("AzurePathQueryUrlEncoding", 1);
        report.put("AzureSwaggerQueryUrlEncoding", 1);

        int total = report.size();
        int hit = 0;
        List<String> missing = new ArrayList<String>();
        for (Map.Entry<String, Integer> entry : report.entrySet()) {
            if (entry.getValue() != 0) {
                hit++;
            } else {
                missing.add(entry.getKey());
            }
        }
        System.out.println(hit + " out of " + total + " tests hit. Missing tests:");
        for (String scenario : missing) {
            System.out.println(scenario);
        }
    }
}<|MERGE_RESOLUTION|>--- conflicted
+++ resolved
@@ -16,15 +16,7 @@
 
 public final class CoverageReporter extends RunListener {
     private AutoRestReportServiceForAzureImpl client = new AutoRestReportServiceForAzureImpl(
-<<<<<<< HEAD
         new BasicAuthenticationCredentials(null, null));
-=======
-            HttpPipeline.build(
-                    new ProtocolPolicyFactory("http"),
-                    new PortPolicyFactory(3000),
-                    new CredentialsPolicyFactory(new BasicAuthenticationCredentials(null, null)),
-                    new DecodingPolicyFactory()));
->>>>>>> 4042c122
 
     @Override
     public void testRunFinished(Result result) throws Exception {
