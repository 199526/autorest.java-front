--- conflicted
+++ resolved
@@ -11,31 +11,13 @@
 package fixtures.headexceptions.implementation;
 
 import com.microsoft.azure.v2.AzureServiceClient;
-<<<<<<< HEAD
-import com.microsoft.rest.v2.RestClient;
-import com.microsoft.rest.v2.RestResponse;
 import com.microsoft.rest.v2.credentials.ServiceClientCredentials;
-import io.reactivex.Single;
-=======
-import com.microsoft.rest.v2.credentials.ServiceClientCredentials;
->>>>>>> 4f2f5d81
 
 /**
- * Initializes a new instance of the AutoRestHeadExceptionTestService class.
+ * Initializes a new instance of the AutoRestHeadExceptionTestServiceImpl class.
  */
-public class AutoRestHeadExceptionTestServiceImpl extends ServiceClient implements AutoRestHeadExceptionTestService {
+public class AutoRestHeadExceptionTestServiceImpl extends AzureServiceClient {
 
-    /** Credentials needed for the client to connect to Azure. */
-    private ServiceClientCredentials credentials;
-
-    /**
-     * Gets Credentials needed for the client to connect to Azure.
-     *
-     * @return the credentials value.
-     */
-    public ServiceClientCredentials credentials() {
-        return this.credentials;
-    }
 
     /**
      * Gets or sets the preferred language for the response.
@@ -57,7 +39,7 @@
      * @param acceptLanguage the acceptLanguage value.
      * @return the service client itself
      */
-    public AutoRestHeadExceptionTestServiceImpl withacceptLanguage(String acceptLanguage) {
+    public AutoRestHeadExceptionTestServiceImpl withAcceptLanguage(String acceptLanguage) {
         this.acceptLanguage = acceptLanguage;
         return this;
     }
@@ -82,7 +64,7 @@
      * @param longRunningOperationRetryTimeout the longRunningOperationRetryTimeout value.
      * @return the service client itself
      */
-    public AutoRestHeadExceptionTestServiceImpl withlongRunningOperationRetryTimeout(int longRunningOperationRetryTimeout) {
+    public AutoRestHeadExceptionTestServiceImpl withLongRunningOperationRetryTimeout(int longRunningOperationRetryTimeout) {
         this.longRunningOperationRetryTimeout = longRunningOperationRetryTimeout;
         return this;
     }
@@ -107,56 +89,68 @@
      * @param generateClientRequestId the generateClientRequestId value.
      * @return the service client itself
      */
-    public AutoRestHeadExceptionTestServiceImpl withgenerateClientRequestId(boolean generateClientRequestId) {
+    public AutoRestHeadExceptionTestServiceImpl withGenerateClientRequestId(boolean generateClientRequestId) {
         this.generateClientRequestId = generateClientRequestId;
         return this;
     }
 
     /**
-     * The HeadExceptions object to access its operations.
+     * The HeadExceptionsInner object to access its operations.
      */
-    private HeadExceptions headExceptions;
+    private HeadExceptionsInner headExceptions;
 
     /**
-     * Gets the HeadExceptions object to access its operations.
-     * @return the HeadExceptions object.
+     * Gets the HeadExceptionsInner object to access its operations.
+     * @return the HeadExceptionsInner object.
      */
-    public HeadExceptions headExceptions() {
+    public HeadExceptionsInner headExceptions() {
         return this.headExceptions;
     }
 
     /**
      * Initializes an instance of AutoRestHeadExceptionTestService client.
      *
-     * @param baseUrl the base URL of the host
+     * @param credentials the management credentials for Azure
      */
-    public AutoRestHeadExceptionTestServiceImpl(String baseUrl) {
-        super(baseUrl);
-        initialize();
+    public AutoRestHeadExceptionTestServiceImpl(ServiceClientCredentials credentials) {
+        this("http://localhost", credentials);
     }
 
     /**
      * Initializes an instance of AutoRestHeadExceptionTestService client.
+     *
+     * @param baseUrl the base URL of the host
+     * @param credentials the management credentials for Azure
      */
-    public AutoRestHeadExceptionTestServiceImpl() {
-        this("http://localhost");
+    public AutoRestHeadExceptionTestServiceImpl(String baseUrl, ServiceClientCredentials credentials) {
+        super(baseUrl, credentials);
         initialize();
     }
 
     /**
      * Initializes an instance of AutoRestHeadExceptionTestService client.
      *
-     * @param restClient the REST client containing pre-configured settings
+     * @param restClient the REST client to connect to Azure.
      */
     public AutoRestHeadExceptionTestServiceImpl(RestClient restClient) {
         super(restClient);
         initialize();
     }
 
-    private void initialize() {
+    protected void initialize() {
         this.acceptLanguage = "en-US";
         this.longRunningOperationRetryTimeout = 30;
         this.generateClientRequestId = true;
-        this.headExceptions = new HeadExceptionsImpl(this);
+        this.headExceptions = new HeadExceptionsInner(this);
+    }
+
+    /**
+     * Gets the User-Agent header for the client.
+     *
+     * @return the user agent string.
+     */
+    @Override
+    public String userAgent() {
+        return String.format("%s (%s, %s)", super.userAgent(), "AutoRestHeadExceptionTestService", "1.0.0");
     }
 }