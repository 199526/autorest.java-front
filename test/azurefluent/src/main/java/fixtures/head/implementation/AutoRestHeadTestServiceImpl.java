/**
 * Copyright (c) Microsoft Corporation. All rights reserved.
 * Licensed under the MIT License. See License.txt in the project root for
 * license information.
 *
 * Code generated by Microsoft (R) AutoRest Code Generator.
 * Changes may cause incorrect behavior and will be lost if the code is
 * regenerated.
 */

package fixtures.head.implementation;

import com.microsoft.azure.v2.AzureServiceClient;
<<<<<<< HEAD
import com.microsoft.rest.v2.RestClient;
import com.microsoft.rest.v2.RestResponse;
import com.microsoft.rest.v2.credentials.ServiceClientCredentials;
import io.reactivex.Single;
=======
import com.microsoft.rest.v2.credentials.ServiceClientCredentials;
>>>>>>> 4f2f5d81

/**
 * Initializes a new instance of the AutoRestHeadTestService class.
 */
public class AutoRestHeadTestServiceImpl extends ServiceClient implements AutoRestHeadTestService {

    /** Credentials needed for the client to connect to Azure. */
    private ServiceClientCredentials credentials;

    /**
     * Gets Credentials needed for the client to connect to Azure.
     *
     * @return the credentials value.
     */
    public ServiceClientCredentials credentials() {
        return this.credentials;
    }

    /**
     * Gets or sets the preferred language for the response.
     */
    private String acceptLanguage;

    /**
     * Gets Gets or sets the preferred language for the response.
     *
     * @return the acceptLanguage value.
     */
    public String acceptLanguage() {
        return this.acceptLanguage;
    }

    /**
     * Sets Gets or sets the preferred language for the response.
     *
     * @param acceptLanguage the acceptLanguage value.
     * @return the service client itself
     */
    public AutoRestHeadTestServiceImpl withacceptLanguage(String acceptLanguage) {
        this.acceptLanguage = acceptLanguage;
        return this;
    }

    /**
     * Gets or sets the retry timeout in seconds for Long Running Operations. Default value is 30.
     */
    private int longRunningOperationRetryTimeout;

    /**
     * Gets Gets or sets the retry timeout in seconds for Long Running Operations. Default value is 30.
     *
     * @return the longRunningOperationRetryTimeout value.
     */
    public int longRunningOperationRetryTimeout() {
        return this.longRunningOperationRetryTimeout;
    }

    /**
     * Sets Gets or sets the retry timeout in seconds for Long Running Operations. Default value is 30.
     *
     * @param longRunningOperationRetryTimeout the longRunningOperationRetryTimeout value.
     * @return the service client itself
     */
    public AutoRestHeadTestServiceImpl withlongRunningOperationRetryTimeout(int longRunningOperationRetryTimeout) {
        this.longRunningOperationRetryTimeout = longRunningOperationRetryTimeout;
        return this;
    }

    /**
     * When set to true a unique x-ms-client-request-id value is generated and included in each request. Default is true.
     */
    private boolean generateClientRequestId;

    /**
     * Gets When set to true a unique x-ms-client-request-id value is generated and included in each request. Default is true.
     *
     * @return the generateClientRequestId value.
     */
    public boolean generateClientRequestId() {
        return this.generateClientRequestId;
    }

    /**
     * Sets When set to true a unique x-ms-client-request-id value is generated and included in each request. Default is true.
     *
     * @param generateClientRequestId the generateClientRequestId value.
     * @return the service client itself
     */
    public AutoRestHeadTestServiceImpl withgenerateClientRequestId(boolean generateClientRequestId) {
        this.generateClientRequestId = generateClientRequestId;
        return this;
    }

    /**
     * The HttpSuccess object to access its operations.
     */
    private HttpSuccess httpSuccess;

    /**
     * Gets the HttpSuccess object to access its operations.
     * @return the HttpSuccess object.
     */
    public HttpSuccess httpSuccess() {
        return this.httpSuccess;
    }

    /**
     * Initializes an instance of AutoRestHeadTestService client.
     *
     * @param baseUrl the base URL of the host
     */
    public AutoRestHeadTestServiceImpl(String baseUrl) {
        super(baseUrl);
        initialize();
    }

    /**
     * Initializes an instance of AutoRestHeadTestService client.
     */
    public AutoRestHeadTestServiceImpl() {
        this("http://localhost");
        initialize();
    }

    /**
     * Initializes an instance of AutoRestHeadTestService client.
     *
     * @param restClient the REST client containing pre-configured settings
     */
    public AutoRestHeadTestServiceImpl(RestClient restClient) {
        super(restClient);
        initialize();
    }

    private void initialize() {
        this.acceptLanguage = "en-US";
        this.longRunningOperationRetryTimeout = 30;
        this.generateClientRequestId = true;
        this.httpSuccess = new HttpSuccessImpl(this);
    }
}<|MERGE_RESOLUTION|>--- conflicted
+++ resolved
@@ -11,31 +11,13 @@
 package fixtures.head.implementation;
 
 import com.microsoft.azure.v2.AzureServiceClient;
-<<<<<<< HEAD
-import com.microsoft.rest.v2.RestClient;
-import com.microsoft.rest.v2.RestResponse;
 import com.microsoft.rest.v2.credentials.ServiceClientCredentials;
-import io.reactivex.Single;
-=======
-import com.microsoft.rest.v2.credentials.ServiceClientCredentials;
->>>>>>> 4f2f5d81
 
 /**
- * Initializes a new instance of the AutoRestHeadTestService class.
+ * Initializes a new instance of the AutoRestHeadTestServiceImpl class.
  */
-public class AutoRestHeadTestServiceImpl extends ServiceClient implements AutoRestHeadTestService {
+public class AutoRestHeadTestServiceImpl extends AzureServiceClient {
 
-    /** Credentials needed for the client to connect to Azure. */
-    private ServiceClientCredentials credentials;
-
-    /**
-     * Gets Credentials needed for the client to connect to Azure.
-     *
-     * @return the credentials value.
-     */
-    public ServiceClientCredentials credentials() {
-        return this.credentials;
-    }
 
     /**
      * Gets or sets the preferred language for the response.
@@ -57,7 +39,7 @@
      * @param acceptLanguage the acceptLanguage value.
      * @return the service client itself
      */
-    public AutoRestHeadTestServiceImpl withacceptLanguage(String acceptLanguage) {
+    public AutoRestHeadTestServiceImpl withAcceptLanguage(String acceptLanguage) {
         this.acceptLanguage = acceptLanguage;
         return this;
     }
@@ -82,7 +64,7 @@
      * @param longRunningOperationRetryTimeout the longRunningOperationRetryTimeout value.
      * @return the service client itself
      */
-    public AutoRestHeadTestServiceImpl withlongRunningOperationRetryTimeout(int longRunningOperationRetryTimeout) {
+    public AutoRestHeadTestServiceImpl withLongRunningOperationRetryTimeout(int longRunningOperationRetryTimeout) {
         this.longRunningOperationRetryTimeout = longRunningOperationRetryTimeout;
         return this;
     }
@@ -107,56 +89,68 @@
      * @param generateClientRequestId the generateClientRequestId value.
      * @return the service client itself
      */
-    public AutoRestHeadTestServiceImpl withgenerateClientRequestId(boolean generateClientRequestId) {
+    public AutoRestHeadTestServiceImpl withGenerateClientRequestId(boolean generateClientRequestId) {
         this.generateClientRequestId = generateClientRequestId;
         return this;
     }
 
     /**
-     * The HttpSuccess object to access its operations.
+     * The HttpSuccessInner object to access its operations.
      */
-    private HttpSuccess httpSuccess;
+    private HttpSuccessInner httpSuccess;
 
     /**
-     * Gets the HttpSuccess object to access its operations.
-     * @return the HttpSuccess object.
+     * Gets the HttpSuccessInner object to access its operations.
+     * @return the HttpSuccessInner object.
      */
-    public HttpSuccess httpSuccess() {
+    public HttpSuccessInner httpSuccess() {
         return this.httpSuccess;
     }
 
     /**
      * Initializes an instance of AutoRestHeadTestService client.
      *
-     * @param baseUrl the base URL of the host
+     * @param credentials the management credentials for Azure
      */
-    public AutoRestHeadTestServiceImpl(String baseUrl) {
-        super(baseUrl);
-        initialize();
+    public AutoRestHeadTestServiceImpl(ServiceClientCredentials credentials) {
+        this("http://localhost", credentials);
     }
 
     /**
      * Initializes an instance of AutoRestHeadTestService client.
+     *
+     * @param baseUrl the base URL of the host
+     * @param credentials the management credentials for Azure
      */
-    public AutoRestHeadTestServiceImpl() {
-        this("http://localhost");
+    public AutoRestHeadTestServiceImpl(String baseUrl, ServiceClientCredentials credentials) {
+        super(baseUrl, credentials);
         initialize();
     }
 
     /**
      * Initializes an instance of AutoRestHeadTestService client.
      *
-     * @param restClient the REST client containing pre-configured settings
+     * @param restClient the REST client to connect to Azure.
      */
     public AutoRestHeadTestServiceImpl(RestClient restClient) {
         super(restClient);
         initialize();
     }
 
-    private void initialize() {
+    protected void initialize() {
         this.acceptLanguage = "en-US";
         this.longRunningOperationRetryTimeout = 30;
         this.generateClientRequestId = true;
-        this.httpSuccess = new HttpSuccessImpl(this);
+        this.httpSuccess = new HttpSuccessInner(this);
+    }
+
+    /**
+     * Gets the User-Agent header for the client.
+     *
+     * @return the user agent string.
+     */
+    @Override
+    public String userAgent() {
+        return String.format("%s (%s, %s)", super.userAgent(), "AutoRestHeadTestService", "1.0.0");
     }
 }