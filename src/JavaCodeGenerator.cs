--- conflicted
+++ resolved
@@ -1691,12 +1691,7 @@
             string headerComment = settings.FileHeaderText;
             if (!string.IsNullOrEmpty(headerComment))
             {
-<<<<<<< HEAD
-                javaFile.WordWrappedMultipleLineComment(settings.MaximumJavadocCommentWidth, (comment) =>
-=======
-                int maximumHeaderCommentWidth = GetMaximumCommentWidth(settings);
-                javaFile.JavadocComment(maximumHeaderCommentWidth, (comment) =>
->>>>>>> e7bf82b7
+                javaFile.JavadocComment(settings.MaximumJavadocCommentWidth, (comment) =>
                 {
                     comment.Description(headerComment);
                 });
