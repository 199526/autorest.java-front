// Copyright (c) Microsoft Corporation. All rights reserved.
// Licensed under the MIT License. See License.txt in the project root for license information.

using AutoRest.Core;
using AutoRest.Core.Model;
using AutoRest.Core.Utilities;
using AutoRest.Core.Utilities.Collections;
using AutoRest.Extensions;
using AutoRest.Extensions.Azure;
using AutoRest.Java.Model;
using AutoRest.Java.Templates;
using Newtonsoft.Json.Linq;
using System;
using System.Collections.Generic;
using System.Globalization;
using System.IO;
using System.Linq;
using System.Net;
using System.Text;
using System.Text.RegularExpressions;
using System.Threading.Tasks;

namespace AutoRest.Java
{
    public class JavaCodeGenerator : CodeGenerator
    {
        private const string targetVersion = "1.1.3";
        internal const string pomVersion = targetVersion + "-SNAPSHOT";

        private const string httpPipelineImport = "com.microsoft.rest.v2.http." + httpPipelineType;
        private const string httpPipelineDescription = "The HTTP pipeline to send requests through.";
        private const string httpPipelineType = "HttpPipeline";
        private const string httpPipelineVariableName = "httpPipeline";

        private const string restProxyImport = "com.microsoft.rest.v2." + restProxyType;
        private const string restProxyType = "RestProxy";

        private const string serializerImport = "com.microsoft.rest.v2.protocol.SerializerAdapter";

        private const string azureEnvironmentImport = "com.microsoft.azure.v2." + azureEnvironmentType;
        private const string azureEnvironmentType = "AzureEnvironment";
        private const string azureEnvironmentVariableName = "azureEnvironment";
        private const string azureEnvironmentDescription = "The environment that requests will target.";

        private const string azureProxyImport = "com.microsoft.azure.v2." + azureProxyType;
        private const string azureProxyType = "AzureProxy";

        private const string serviceClientCredentialsType = "ServiceClientCredentials";
        private const string serviceClientCredentialsImport = "com.microsoft.rest.v2.credentials." + serviceClientCredentialsType;
        private const string azureTokenCredentialsType = "AzureTokenCredentials";
        private const string azureTokenCredentialsImport = "com.microsoft.azure.v2.credentials." + azureTokenCredentialsType;
        private const string credentialsVariableName = "credentials";
        private const string credentialsDescription = "the management credentials for Azure";

        private const string serviceCallbackVariableName = "serviceCallback";

        private const string implPackage = "implementation";
        private const string modelsPackage = ".models";

        private const string innerSupportsImportPrefix = "com.microsoft.azure.management.resources.fluentcore.collection.InnerSupports";
        private const string innerSupportsGetImport = innerSupportsImportPrefix + "Get";
        private const string innerSupportsDeleteImport = innerSupportsImportPrefix + "Delete";
        private const string innerSupportsListingImport = innerSupportsImportPrefix + "Listing";

        private const string GetByResourceGroup = "GetByResourceGroup";
        private const string ListByResourceGroup = "ListByResourceGroup";
        private const string List = "List";
        private const string Delete = "Delete";

<<<<<<< HEAD
        private static readonly List<PageClass> pageClasses = new List<PageClass>();
=======
        private static readonly Regex enumValueNameRegex = new Regex(@"[\\\/\.\+\ \-]+");

        private static readonly IDictionary<KeyValuePair<string, string>, string> pageClasses = new Dictionary<KeyValuePair<string, string>, string>();
>>>>>>> 12ee182c

        private static readonly ISet<Property> innerModelProperties = new HashSet<Property>();
        private static readonly ISet<CompositeType> innerModelCompositeType = new HashSet<CompositeType>();

        private static readonly ISet<SequenceType> pagedListTypes = new HashSet<SequenceType>();

        private static readonly IDictionary<IModelType, string> pageImplTypes = new Dictionary<IModelType, string>();

        private static readonly IDictionary<Response, Method> responseParents = new Dictionary<Response, Method>();

        // This is a Not set because the default value for WantNullable was true.
        private static readonly ISet<PrimaryType> primaryTypeNotWantNullable = new HashSet<PrimaryType>();

        private static readonly ISet<string> primaryTypes = new HashSet<string>()
        {
            "int", "Integer",
            "long", "Long",
            "object", "Object",
            "bool", "Boolean",
            "double", "Double",
            "float", "Float",
            "byte", "Byte",
            "byte[]", "Byte[]",
            "String",
            "LocalDate",
            "DateTime",
            "DateTimeRfc1123",
            "Duration",
            "Period",
            "BigDecimal",
            "AsyncInputStream"
        };

        private const string ClientRuntimePackage = "com.microsoft.rest.v2:client-runtime:2.0.0-SNAPSHOT from snapshot repo https://oss.sonatype.org/content/repositories/snapshots/";

        public JavaCodeNamer Namer { get; private set; }

        public override string UsageInstructions => $"The {ClientRuntimePackage} maven dependency is required to execute the generated code.";

        public override string ImplementationFileExtension => ".java";

        private static bool GetBoolSetting(Settings autoRestSettings, string settingName)
            => autoRestSettings.Host?.GetValue<bool?>(settingName).Result == true;

        private static string GetStringSetting(Settings autoRestSettings, string settingName)
            => autoRestSettings.Host?.GetValue<string>(settingName).Result;

        /// <summary>
        /// Generate Java client code for given ServiceClient.
        /// </summary>
        /// <param name="serviceClient"></param>
        /// <returns></returns>
        public override Task Generate(CodeModel codeModel)
        {
            Settings autoRestSettings = Settings.Instance;
            JavaSettings javaSettings = new JavaSettings(
                setAddCredentials: (bool value) => autoRestSettings.AddCredentials = value,
                isAzure: GetBoolSetting(autoRestSettings, "azure-arm"),
                isFluent: GetBoolSetting(autoRestSettings, "fluent"),
                regenerateManagers: GetBoolSetting(autoRestSettings, "regenerate-manager"),
                regeneratePom: GetBoolSetting(autoRestSettings, "regenerate-pom"),
                fileHeaderText: autoRestSettings.Header,
                maximumJavadocCommentWidth: autoRestSettings.MaximumCommentColumns,
                serviceName: GetAutoRestSettingsServiceName(autoRestSettings),
                package: codeModel.Namespace.ToLowerInvariant(),
                shouldGenerateXmlSerialization: codeModel.ShouldGenerateXmlSerialization);

            TransformCodeModel(codeModel, javaSettings);

            Service service = ParseService(codeModel, javaSettings);

            List<JavaFile> javaFiles = new List<JavaFile>();

            javaFiles.Add(GetServiceClientJavaFile(codeModel, javaSettings));

            foreach (MethodGroup methodGroup in GetMethodGroups(codeModel))
            {
                javaFiles.Add(GetMethodGroupClientJavaFile(codeModel, javaSettings, methodGroup));
            }

            foreach (ServiceModel model in service.Models)
            {
                javaFiles.Add(GetModelJavaFile(model, javaSettings));
            }

            foreach (ServiceEnum serviceEnum in service.Enums)
            {
                javaFiles.Add(GetEnumJavaFile(serviceEnum, javaSettings));
            }
            
            foreach (XmlSequenceWrapper xmlSequenceWrapper in service.XmlSequenceWrappers)
            {
                javaFiles.Add(GetXmlSequenceWrapperJavaFile(xmlSequenceWrapper, javaSettings));
            }

            foreach (ServiceException exception in service.Exceptions)
            {
                javaFiles.Add(GetExceptionJavaFile(exception, javaSettings));
            }

            foreach (string subPackage in service.SubPackages)
            {
                javaFiles.Add(GetPackageInfoJavaFiles(service, subPackage, javaSettings));
            }

            if (javaSettings.IsAzureOrFluent)
            {
                foreach (PageClass pageClass in pageClasses)
                {
                    javaFiles.Add(GetPageJavaFile(pageClass, javaSettings));
                }
            }

            if (service.Manager != null)
            {
                javaFiles.Add(GetServiceManagerJavaFile(service.Manager, javaSettings));
            }

            if (!javaSettings.IsFluent)
            {
                javaFiles.Add(GetServiceClientInterfaceJavaFile(codeModel, javaSettings));

                foreach (MethodGroup methodGroup in GetMethodGroups(codeModel))
                {
                    javaFiles.Add(GetMethodGroupClientInterfaceJavaFile(codeModel, javaSettings, methodGroup));
                }
            }
            else
            {
                if (javaSettings.RegeneratePom)
                {
                    PomTemplate pomTemplate = new PomTemplate { Model = codeModel };
                    StringBuilder pomContentsBuilder = new StringBuilder();
                    using (pomTemplate.TextWriter = new StringWriter(pomContentsBuilder))
                    {
                        pomTemplate.ExecuteAsync().GetAwaiter().GetResult();
                    }
                    javaFiles.Add(new JavaFile("pom.xml", pomContentsBuilder.ToString()));
                }
            }

            return Task.WhenAll(javaFiles.Select(javaFile => Write(javaFile.Contents.ToString(), javaFile.FilePath)));
        }

        private static CodeModel TransformCodeModel(CodeModel codeModel, JavaSettings settings)
        {
            // List retrieved from
            // http://docs.oracle.com/javase/tutorial/java/nutsandbolts/_keywords.html
            CodeNamer.Instance.ReservedWords.AddRange(new[]
            {
                "abstract", "assert",   "boolean",  "break",    "byte",
                "case",     "catch",    "char",     "class",    "const",
                "continue", "default",  "do",       "double",   "else",
                "enum",     "extends",  "false",    "final",    "finally",
                "float",    "for",      "goto",     "if",       "implements",
                "import",   "int",      "long",     "interface","instanceof",
                "native",   "new",      "null",     "package",  "private",
                "protected","public",   "return",   "short",    "static",
                "strictfp", "super",    "switch",   "synchronized","this",
                "throw",    "throws",   "transient","true",     "try",
                "void",     "volatile", "while",    "date",     "datetime",
                "period",   "stream",   "string",   "object", "header"
            });

            if (!settings.IsAzureOrFluent)
            {
                SwaggerExtensions.NormalizeClientModel(codeModel);
            }
            else
            {
                settings.AddCredentials = true;

                // This extension from general extensions must be run prior to Azure specific extensions.
                SwaggerExtensions.ProcessParameterizedHost(codeModel);
                AzureExtensions.ProcessClientRequestIdExtension(codeModel);
                AzureExtensions.UpdateHeadMethods(codeModel);
                SwaggerExtensions.ProcessGlobalParameters(codeModel);
                SwaggerExtensions.FlattenModels(codeModel);
                SwaggerExtensions.FlattenMethodParameters(codeModel);
                ParameterGroupExtensionHelper.AddParameterGroups(codeModel);
                AddLongRunningOperations(codeModel, settings);
                AzureExtensions.AddAzureProperties(codeModel);
                AzureExtensions.SetDefaultResponses(codeModel);

                // set Parent on responses (required for pageable)
                foreach (Method method in codeModel.Methods)
                {
                    foreach (Response response in method.Responses.Values)
                    {
                        ResponseSetParent(response, method);
                    }
                    ResponseSetParent(method.DefaultResponse, method);
                    ResponseSetParent(method.ReturnType, method);
                }
                AzureExtensions.AddPageableMethod(codeModel);

                NormalizePaginatedMethods(codeModel, settings);

                if (settings.IsFluent)
                {
                    // determine inner models
                    foreach (Parameter param in codeModel.Methods.SelectMany(m => m.Parameters))
                    {
                        AppendInnerToTopLevelType(ParameterGetModelType(param), codeModel, settings);
                    }
                    foreach (Response response in codeModel.Methods.SelectMany(m => m.Responses).Select(r => r.Value))
                    {
                        AppendInnerToTopLevelType(response.Body, codeModel, settings);
                        AppendInnerToTopLevelType(response.Headers, codeModel, settings);
                    }
                    foreach (CompositeType model in codeModel.ModelTypes)
                    {
                        IModelType baseModelType = model.BaseModelType;
                        if (baseModelType != null && (IModelTypeName(baseModelType, settings) == "Resource" || IModelTypeName(baseModelType, settings) == "SubResource"))
                        {
                            AppendInnerToTopLevelType(model, codeModel, settings);
                        }
                    }
                }

                // param order (PATH first)
                foreach (Method method in codeModel.Methods)
                {
                    List<Parameter> parameters = method.Parameters.ToList();
                    method.ClearParameters();
                    foreach (Parameter parameter in parameters.Where(x => x.Location == ParameterLocation.Path))
                    {
                        method.Add(parameter);
                    }
                    foreach (Parameter parameter in parameters.Where(x => x.Location != ParameterLocation.Path))
                    {
                        method.Add(parameter);
                    }
                }
            }

            return codeModel;
        }

        private static void AppendInnerToTopLevelType(IModelType type, CodeModel serviceClient, JavaSettings settings)
        {
            if (type != null)
            {
                if (type is CompositeType compositeType)
                {
                    if (!CompositeTypeIsResource(compositeType, settings))
                    {
                        innerModelCompositeType.Add(compositeType);
                    }
                }
                else if (type is SequenceType sequenceType)
                {
                    AppendInnerToTopLevelType(sequenceType.ElementType, serviceClient, settings);
                }
                else if (type is DictionaryType dictionaryType)
                {
                    AppendInnerToTopLevelType(dictionaryType.ValueType, serviceClient, settings);
                }
            }
        }

        private static void AddLongRunningOperations(CodeModel codeModel, JavaSettings settings)
        {
            if (codeModel == null)
            {
                throw new ArgumentNullException("codeModel");
            }

            foreach (MethodGroup methodGroup in codeModel.Operations)
            {
                Method[] methods = methodGroup.Methods.ToArray();
                methodGroup.ClearMethods();
                foreach (Method method in methods)
                {
                    methodGroup.Add(method);
                    if (method.Extensions.Get<bool>(AzureExtensions.LongRunningExtension) == true)
                    {
                        var response = method.Responses.Values.First();
                        if (!method.Responses.ContainsKey(HttpStatusCode.OK))
                        {
                            method.Responses[HttpStatusCode.OK] = response;
                        }
                        if (!method.Responses.ContainsKey(HttpStatusCode.Accepted))
                        {
                            method.Responses[HttpStatusCode.Accepted] = response;
                        }
                        if (method.HttpMethod != HttpMethod.Get && !method.Responses.ContainsKey(HttpStatusCode.NoContent))
                        {
                            method.Responses[HttpStatusCode.NoContent] = response;
                        }

                        Method m = DependencyInjection.Duplicate(method);
                        // Rename original method
                        SetMethodName(method, "Begin" + GetMethodName(m, settings).ToPascalCase());
                        m.Extensions.Remove(AzureExtensions.LongRunningExtension);
                        methodGroup.Add(m);
                    }
                }
            }
        }

        /// <summary>
        /// Changes paginated method signatures to return Page type.
        /// </summary>
        /// <param name="serviceClient"></param>
        /// <param name="pageClasses"></param>
        private static void NormalizePaginatedMethods(CodeModel serviceClient, JavaSettings settings)
        {
            if (serviceClient == null)
            {
                throw new ArgumentNullException("serviceClient");
            }

            var convertedTypes = new Dictionary<IModelType, IModelType>();

            foreach (Method method in serviceClient.Methods)
            {
                bool methodHasPageableExtensions = method.Extensions.ContainsKey(AzureExtensions.PageableExtension);
                JContainer methodPageableExtensions = methodHasPageableExtensions ? method.Extensions[AzureExtensions.PageableExtension] as JContainer : null;
                bool simulateMethodAsPagingOperation = MethodSimulateAsPagingOperation(method, settings);

                if (methodPageableExtensions != null || simulateMethodAsPagingOperation)
                {
                    PageClass page = GetPagingSetting(methodHasPageableExtensions, methodPageableExtensions, simulateMethodAsPagingOperation);

                    if (page != null && !string.IsNullOrEmpty(page.ClassName))
                    {
                        if (string.IsNullOrEmpty(page.NextLinkName))
                        {
                            method.Extensions[AzureExtensions.PageableExtension] = null;
                        }
                        bool anyTypeConverted = false;
                        foreach (HttpStatusCode responseStatus in method.Responses.Where(r => r.Value.Body is CompositeType).Select(s => s.Key).ToArray())
                        {
                            anyTypeConverted = true;
                            CompositeType compositeType = (CompositeType)method.Responses[responseStatus].Body;
                            SequenceType sequenceType = GetCompositeTypeProperties(compositeType, settings).Select(p => GetPropertyModelType(p)).FirstOrDefault(t => t is SequenceType) as SequenceType;

                            // if the type is a wrapper over page-able response
                            if (sequenceType != null)
                            {
                                SequenceType pagedResult = DependencyInjection.New<SequenceType>();
                                pagedResult.ElementType = sequenceType.ElementType;
                                SequenceTypeSetPageImplType(pagedResult, page.ClassName);

                                convertedTypes[method.Responses[responseStatus].Body] = pagedResult;
                                Response resp = DependencyInjection.New<Response>(pagedResult, method.Responses[responseStatus].Headers);
                                ResponseSetParent(resp, method);
                                method.Responses[responseStatus] = resp;
                            }
                        }

                        if (!anyTypeConverted && MethodSimulateAsPagingOperation(method, settings))
                        {
                            foreach (HttpStatusCode responseStatus in method.Responses.Where(r => r.Value.Body is SequenceType).Select(s => s.Key).ToArray())
                            {
                                SequenceType sequenceType = (SequenceType)method.Responses[responseStatus].Body;

                                SequenceType pagedResult = DependencyInjection.New<SequenceType>();
                                pagedResult.ElementType = sequenceType.ElementType;
                                SequenceTypeSetPageImplType(pagedResult, page.ClassName);

                                convertedTypes[method.Responses[responseStatus].Body] = pagedResult;
                                Response resp = DependencyInjection.New<Response>(pagedResult, method.Responses[responseStatus].Headers);
                                ResponseSetParent(resp, method);
                                method.Responses[responseStatus] = resp;
                            }
                        }

                        if (convertedTypes.ContainsKey(method.ReturnType.Body))
                        {
                            Response resp = DependencyInjection.New<Response>(convertedTypes[method.ReturnType.Body], method.ReturnType.Headers);
                            ResponseSetParent(resp, method);
                            method.ReturnType = resp;
                        }
                    }
                }
            }

            SwaggerExtensions.RemoveUnreferencedTypes(serviceClient,
                new HashSet<string>(convertedTypes.Keys.Where(x => x is CompositeType).Cast<CompositeType>().Select(t => IModelTypeName(t, settings))));
        }

        private static PageClass GetPagingSetting(bool hasPageableExtension, JContainer methodPageableExtensions, bool simulatedMethodAsPaging)
        {
            string nextLinkName = null;
            string itemName = "value";
            string className = null;

            bool shouldCreatePage = true;

            if (hasPageableExtension)
            {
                if (methodPageableExtensions == null)
                {
                    shouldCreatePage = false;
                }
                else
                {
                    nextLinkName = (string)methodPageableExtensions["nextLinkName"];
                    itemName = (string)methodPageableExtensions["itemName"] ?? "value";
                    className = (string)methodPageableExtensions["className"];
                }
            }
            else if (!simulatedMethodAsPaging)
            {
                shouldCreatePage = false;
            }

            PageClass result = null;
            if (shouldCreatePage)
            {
                result = pageClasses.FirstOrDefault(page => page.NextLinkName == nextLinkName && page.ItemName == itemName);
                if (result == null)
                {
                    if (string.IsNullOrWhiteSpace(className))
                    {
                        if (pageClasses.Count > 0)
                        {
                            className = $"PageImpl{pageClasses.Count}";
                        }
                        else
                        {
                            className = "PageImpl";
                        }
                    }

                    result = new PageClass(nextLinkName, itemName, className);
                    pageClasses.Add(result);
                }
            }

            return result;
        }

        private static Service ParseService(CodeModel codeModel, JavaSettings settings)
        {
            string serviceClientName = codeModel.Name;
            string serviceClientDescription = codeModel.Documentation;

            IEnumerable<string> subpackages = ParseSubpackages(settings);

            IEnumerable<ServiceEnum> enums = ParseEnums(codeModel, settings);

            IEnumerable<ServiceException> exceptions = ParseExceptions(codeModel, settings);

            IEnumerable<XmlSequenceWrapper> xmlSequenceWrappers = ParseXmlSequenceWrappers(codeModel, settings);

            IEnumerable<ServiceModel> models = ParseModels(codeModel, settings);

            ServiceManager manager = ParseManager(serviceClientName, codeModel, settings);

            return new Service(serviceClientName, serviceClientDescription, subpackages, enums, exceptions, xmlSequenceWrappers, models, manager);
        }

        private static IEnumerable<string> ParseSubpackages(JavaSettings settings)
        {
            List<string> subpackages = new List<string>() { "", "implementation" };
            if (!settings.IsFluent)
            {
                subpackages.Add("models");
            }
            return subpackages;
        }

        private static IEnumerable<ServiceEnum> ParseEnums(CodeModel codeModel, JavaSettings settings)
        {
            List<ServiceEnum> enums = new List<ServiceEnum>();
            string enumSubPackage = settings.IsFluent ? null : modelsPackage;
            foreach (EnumType enumType in codeModel.EnumTypes)
            {
                string enumName = GetEnumTypeName(enumType);
                bool expandable = enumType.ModelAsString;

                List<ServiceEnumValue> enumValues = new List<ServiceEnumValue>();
                foreach (EnumValue enumValue in enumType.Values)
                {
                    enumValues.Add(ParseEnumValue(enumValue.MemberName, enumValue.SerializedName));
                }

                enums.Add(new ServiceEnum(enumName, enumSubPackage, expandable, enumValues));
            }
            return enums;
        }

        internal static ServiceEnumValue ParseEnumValue(string name, string value)
        {
            if (!string.IsNullOrWhiteSpace(name))
            {
                name = enumValueNameRegex.Replace(name, "_");
                for (int i = 1; i < name.Length - 1; i++)
                {
                    if (char.IsUpper(name[i]))
                    {
                        if (name[i - 1] != '_' && char.IsLower(name[i - 1]))
                        {
                            name = name.Insert(i, "_");
                        }
                    }
                }
                name = name.ToUpperInvariant();
            }

            return new ServiceEnumValue(name, value);
        }

        private static IEnumerable<ServiceException> ParseExceptions(CodeModel codeModel, JavaSettings settings)
        {
            List<ServiceException> exceptions = new List<ServiceException>();
            foreach (CompositeType exceptionType in codeModel.ErrorTypes)
            {
                string exceptionName = CompositeTypeExceptionTypeDefinitionName(exceptionType, settings);
                string errorName = GetCompositeTypeName(exceptionType, settings);

                // Skip any exceptions that are named "CloudErrorException" or have a body named
                // "CloudError" because those types already exist in the runtime.
                if (exceptionName != "CloudErrorException" && errorName != "CloudError")
                {
                    string exceptionSubPackage;
                    if (settings.IsFluent)
                    {
                        exceptionSubPackage = innerModelCompositeType.Contains(exceptionType) ? ".implementation" : "";
                    }
                    else
                    {
                        exceptionSubPackage = modelsPackage;
                    }

                    exceptions.Add(new ServiceException(exceptionName, errorName, exceptionSubPackage));
                }
            }
            return exceptions;
        }

        private static IEnumerable<XmlSequenceWrapper> ParseXmlSequenceWrappers(CodeModel codeModel, JavaSettings settings)
        {
            List<XmlSequenceWrapper> xmlSequenceWrappers = new List<XmlSequenceWrapper>();
            if (codeModel.ShouldGenerateXmlSerialization)
            {
                // Every sequence type used as a parameter to a service method.
                IEnumerable<Method> allMethods = codeModel.Methods.Concat(codeModel.Operations.SelectMany(methodGroup => methodGroup.Methods));
                IEnumerable<Parameter> allParameters = allMethods.SelectMany(method => method.Parameters);

                foreach (Parameter parameter in allParameters)
                {
                    IModelType parameterType = ParameterGetModelType(parameter);
                    if (parameterType is SequenceType sequenceType)
                    {
                        string xmlElementName = sequenceType.XmlName.ToPascalCase();
                        if (xmlSequenceWrappers.Any(existingWrapper => existingWrapper.XmlElementName != xmlElementName))
                        {
                            string sequenceTypeName = GetSequenceTypeName(sequenceType, settings);

                            HashSet<string> xmlSequenceWrapperImports = GetSequenceTypeImports(sequenceType, settings);
                            xmlSequenceWrapperImports.AddRange(new[]
                            {
                                "com.fasterxml.jackson.annotation.JsonCreator",
                                "com.fasterxml.jackson.annotation.JsonProperty",
                                "com.fasterxml.jackson.dataformat.xml.annotation.JacksonXmlProperty",
                                "com.fasterxml.jackson.dataformat.xml.annotation.JacksonXmlRootElement"
                            });

                            xmlSequenceWrappers.Add(new XmlSequenceWrapper(sequenceTypeName, xmlElementName, xmlSequenceWrapperImports));
                        }
                    }
                }
            }
            return xmlSequenceWrappers;
        }

        private static IEnumerable<ServiceModel> ParseModels(CodeModel codeModel, JavaSettings settings)
        {
            List<ServiceModel> models = new List<ServiceModel>();
            ServiceModels serviceModels = new ServiceModels();
            foreach (CompositeType modelType in GetModelTypes(codeModel, settings))
            {
                models.Add(ParseModel(modelType, settings, serviceModels));
            }
            return models;
        }

        private static ServiceModel ParseModel(CompositeType compositeType, JavaSettings settings, ServiceModels models)
        {
            string modelName = GetCompositeTypeName(compositeType, settings);

            ServiceModel result = models.GetModel(modelName);
            if (result == null)
            {
                string modelPackage = GetCompositeTypeModelsPackage(compositeType, settings);

                bool isPolymorphic = compositeType.BaseIsPolymorphic;

                ServiceModel parentModel = null;
                if (compositeType.BaseModelType != null)
                {
                    parentModel = ParseModel(compositeType.BaseModelType, settings, models);
                }

                HashSet<string> modelImports = new HashSet<string>();
                IEnumerable<Property> compositeTypeProperties = GetCompositeTypeProperties(compositeType, settings);
                foreach (Property property in compositeTypeProperties)
                {
                    IModelType propertyModelType = GetPropertyModelType(property);
                    IEnumerable<string> propertyModelTypeImports = GetIModelTypeImports(propertyModelType, settings);
                    if (propertyModelType.IsPrimaryType(KnownPrimaryType.DateTimeRfc1123) || propertyModelType.IsPrimaryType(KnownPrimaryType.Base64Url))
                    {
                        modelImports.AddRange(propertyModelTypeImports);
                        modelImports.AddRange(GetIModelTypeImports(GetIModelTypeResponseVariant(propertyModelType), settings));
                    }
                    else if (settings.IsFluent)
                    {
                        modelImports.AddRange(propertyModelTypeImports.Where(c => !c.StartsWith(GetPackage(settings), StringComparison.Ordinal) || c.EndsWith("Inner", StringComparison.Ordinal) ^ innerModelProperties.Contains(property)));
                    }
                    else
                    {
                        modelImports.AddRange(propertyModelTypeImports.Where(c => !c.StartsWith(GetPackage(settings, "models"), StringComparison.OrdinalIgnoreCase)));
                    }
                }

                if (compositeTypeProperties.Any(p => !GetSerializeAnnotationArgs(p, settings.ShouldGenerateXmlSerialization).IsNullOrEmpty()))
                {
                    modelImports.Add("com.fasterxml.jackson.annotation.JsonProperty");
                }
                if (compositeTypeProperties.Any(p => p.XmlIsAttribute))
                {
                    modelImports.Add("com.fasterxml.jackson.dataformat.xml.annotation.JacksonXmlProperty");
                }
                if (settings.ShouldGenerateXmlSerialization)
                {
                    modelImports.Add("com.fasterxml.jackson.dataformat.xml.annotation.JacksonXmlRootElement");

                    if (compositeTypeProperties.Any(p => p.XmlIsWrapped && p.ModelType is SequenceType))
                    {
                        modelImports.Add("com.fasterxml.jackson.dataformat.xml.annotation.JacksonXmlElementWrapper");
                    }
                }

                // For polymorphism
                if (isPolymorphic)
                {
                    modelImports.Add("com.fasterxml.jackson.annotation.JsonTypeInfo");
                    modelImports.Add("com.fasterxml.jackson.annotation.JsonTypeName");
                    if (CompositeTypeSubTypes(compositeType).Any())
                    {
                        modelImports.Add("com.fasterxml.jackson.annotation.JsonSubTypes");
                    }
                }

                // For flattening
                if (CompositeTypeNeedsFlatten(compositeType, settings))
                {
                    modelImports.Add("com.microsoft.rest.v2.serializer.JsonFlatten");
                }

                if (settings.IsAzure)
                {
                    foreach (Property property in GetCompositeTypeProperties(compositeType, settings))
                    {
                        IModelType propertyModelType = GetPropertyModelType(property);
                        if (propertyModelType is CompositeType propertyCompositeType && CompositeTypeIsResource(propertyCompositeType, settings))
                        {
                            modelImports.Add($"com.microsoft.azure.v2.{IModelTypeName(propertyModelType, settings)}");
                        }
                    }

                    CompositeType baseModelType = compositeType.BaseModelType;
                    string baseModelTypeName = GetCompositeTypeName(baseModelType, settings);
                    if (baseModelTypeName == "Resource" || baseModelTypeName == "SubResource")
                    {
                        modelImports.Add($"com.microsoft.azure.v2.{baseModelTypeName}");
                    }

                    if (settings.IsFluent)
                    {
                        if (baseModelTypeName != null && baseModelTypeName.EndsWith("Inner", StringComparison.Ordinal) ^ innerModelCompositeType.Contains(compositeType))
                        {
                            modelImports.AddRange(GetIModelTypeImports(baseModelType, settings));
                        }
                    }
                }

                string modelDescription;
                if (string.IsNullOrEmpty(compositeType.Summary) && string.IsNullOrEmpty(compositeType.Documentation))
                {
                    modelDescription = $"The {modelName} model.";
                }
                else
                {
                    modelDescription = $"{compositeType.Summary.EscapeXmlComment()}{compositeType.Documentation.EscapeXmlComment()}";
                }

                string polymorphicDiscriminator = compositeType.BasePolymorphicDiscriminator;

                string modelSerializedName = compositeType.SerializedName;

                bool needsFlatten = CompositeTypeNeedsFlatten(compositeType, settings);

                IEnumerable<ServiceModel> derivedTypes = models.GetDerivedTypes(modelName);

                string modelXmlName = compositeType.XmlName;

                List<ServiceProperty> properties = new List<ServiceProperty>();
                foreach (Property property in GetCompositeTypeProperties(compositeType, settings))
                {
                    properties.Add(ParseProperty(property, settings));
                }

                result = new ServiceModel(modelName, modelPackage, modelImports, modelDescription, isPolymorphic, polymorphicDiscriminator, modelSerializedName, needsFlatten, parentModel, derivedTypes, modelXmlName, properties);

                models.AddModel(result);
            }

            return result;
        }

        private static ServiceProperty ParseProperty(Property property, JavaSettings settings)
        {
            string name = PropertyName(property);

            string description = "";
            if (string.IsNullOrEmpty(property.Summary) && string.IsNullOrEmpty(property.Documentation))
            {
                description = $"The {name} property.";
            }
            else
            {
                description = property.Summary.EscapeXmlComment();

                string documentation = property.Documentation.EscapeXmlComment();
                if (!string.IsNullOrEmpty(documentation))
                {
                    if (!string.IsNullOrEmpty(description))
                    {
                        description += Environment.NewLine;
                    }
                    description += documentation;
                }
            }

            string annotationArguments = GetSerializeAnnotationArgs(property, settings.ShouldGenerateXmlSerialization);

            bool isXmlAttribute = property.XmlIsAttribute;

            string xmlName;
            try
            {
                xmlName = property.XmlName;
            }
            catch (ArgumentNullException)
            {
                xmlName = null;
            }

            string serializedName = property.SerializedName;

            bool isXmlWrapper = property.XmlIsWrapped;

            string wireTypeName = GetPropertyWireTypeName(property, settings);

            bool isConstant = property.IsConstant;

            bool modelTypeIsSequence = property.ModelType is SequenceType;

            bool modelTypeIsComposite = GetPropertyModelType(property) is CompositeType;

            string clientTypeName = IModelTypeName(GetIModelTypeResponseVariant(GetPropertyModelType(property)), settings);

            string defaultValue;
            try
            {
                defaultValue = GetPropertyDefaultValue(property);
            }
            catch (NotSupportedException)
            {
                defaultValue = null;
            }

            bool isReadOnly = property.IsReadOnly;

            return new ServiceProperty(name, description, annotationArguments, isXmlAttribute, xmlName, serializedName, isXmlWrapper, wireTypeName, isConstant, modelTypeIsSequence, modelTypeIsComposite, clientTypeName, defaultValue, isReadOnly);
        }

        private static ServiceManager ParseManager(string serviceClientName, CodeModel codeModel, JavaSettings settings)
        {
            ServiceManager manager = null;
            if (settings.IsFluent && settings.RegenerateManagers)
            {
                string serviceName = GetServiceName(settings.ServiceName, codeModel);
                if (string.IsNullOrEmpty(serviceName))
                {
                    serviceName = "MissingServiceName";
                }
                manager = new ServiceManager(serviceClientName, serviceName);
            }
            return manager;
        }

        private static JavaFile GetServiceManagerJavaFile(ServiceManager manager, JavaSettings settings)
        {
            string className = $"{manager.ServiceName}Manager";

            string[] versionParts = targetVersion.Split('.');
            int minorVersion = int.Parse(versionParts[1]);
            int patchVersion = int.Parse(versionParts[2]);
            int newMinorVersion = (patchVersion == 0 ? minorVersion : minorVersion + 1);
            string betaSinceVersion = "V" + versionParts[0] + "_" + newMinorVersion + "_0";

            JavaFile javaFile = GetJavaFileWithHeaderAndPackage(implPackage, settings, className);

            javaFile.Import(
                "com.microsoft.azure.management.apigeneration.Beta",
                "com.microsoft.azure.management.apigeneration.Beta.SinceVersion",
                "com.microsoft.azure.management.resources.fluentcore.arm.AzureConfigurable",
                "com.microsoft.azure.management.resources.fluentcore.arm.implementation.AzureConfigurableImpl",
                "com.microsoft.azure.management.resources.fluentcore.arm.implementation.Manager",
                "com.microsoft.azure.v2.AzureEnvironment",
                azureTokenCredentialsImport,
                "com.microsoft.azure.v2.serializer.AzureJacksonAdapter");

            javaFile.JavadocComment(comment =>
            {
                comment.Description($"Entry point to Azure {manager.ServiceName} resource management.");
            });
            javaFile.Annotation($"Beta(SinceVersion.{betaSinceVersion})");
            javaFile.PublicFinalClass($"{className} extends Manager<{className}, {manager.ServiceClientName + "Impl"}>", classBlock =>
            {
                classBlock.JavadocComment(comment =>
                {
                    comment.Description($"Get a Configurable instance that can be used to create {className} with optional configuration.");
                    comment.Return("the instance allowing configurations");
                });
                classBlock.PublicStaticMethod("Configurable configure()", function =>
                {
                    function.Return($"new {className}.ConfigurableImpl()");
                });

                classBlock.JavadocComment(comment =>
                {
                    comment.Description($"Creates an instance of {className} that exposes {manager.ServiceName} resource management API entry points.");
                    comment.Param(credentialsVariableName, credentialsDescription);
                    comment.Param("subscriptionId", "the subscription UUID");
                    comment.Return($"the {className}");
                });
                classBlock.PublicStaticMethod($"{className} authenticate({azureTokenCredentialsType} {credentialsVariableName}, String subscriptionId)", function =>
                {
                    function.Line($"final {httpPipelineType} {httpPipelineVariableName} = AzureProxy.defaultPipeline({className}.class, {credentialsVariableName});");
                    function.Return($"new {className}({httpPipelineVariableName}, subscriptionId)");
                });

                classBlock.JavadocComment(comment =>
                {
                    comment.Description($"Creates an instance of {className} that exposes {manager.ServiceName} resource management API entry points.");
                    comment.Param(httpPipelineVariableName, httpPipelineDescription);
                    comment.Param("subscriptionId", "the subscription UUID");
                    comment.Return($"the {className}");
                });
                classBlock.PublicStaticMethod($"{className} authenticate({httpPipelineType} {httpPipelineVariableName}, String subscriptionId)", function =>
                {
                    function.Return($"new {className}({httpPipelineVariableName}, subscriptionId)");
                });

                classBlock.JavadocComment(comment =>
                {
                    comment.Description("The interface allowing configurations to be set.");
                });
                classBlock.PublicInterface("Configurable extends AzureConfigurable<Configurable>", interfaceBlock =>
                {
                    interfaceBlock.JavadocComment(comment =>
                    {
                        comment.Description($"Creates an instance of {className} that exposes {manager.ServiceName} management API entry points.");
                        comment.Param(credentialsVariableName, credentialsDescription);
                        comment.Param("subscriptionId", "the subscription UUID");
                        comment.Return($"the interface exposing {manager.ServiceName} management API entry points that work across subscriptions");
                    });
                    interfaceBlock.PublicMethod($"{className} authenticate({azureTokenCredentialsType} {credentialsVariableName}, String subscriptionId)");
                });

                classBlock.JavadocComment(comment =>
                {
                    comment.Description("The implementation for Configurable interface.");
                });
                classBlock.PrivateStaticFinalClass("ConfigurableImpl extends AzureConfigurableImpl<Configurable> implements Configurable", innerClass =>
                {
                    innerClass.PublicMethod($"{className} authenticate({azureTokenCredentialsType} {credentialsVariableName}, String subscriptionId)", function =>
                    {
                        function.Return($"{className}.authenticate(build{httpPipelineType}({credentialsVariableName}), subscriptionId)");
                    });
                });

                classBlock.PrivateMethod($"private {className}({httpPipelineType} {httpPipelineVariableName}, String subscriptionId)", constructor =>
                {
                    constructor.Line("super(");
                    constructor.Indent(() =>
                    {
                        constructor.Line($"{httpPipelineVariableName},");
                        constructor.Line("subscriptionId,");
                        constructor.Line($"new {manager.ServiceClientName}Impl({httpPipelineVariableName}).withSubscriptionId(subscriptionId));");
                    });
                });
            });

            return javaFile;
        }

        public static JavaFile GetPageJavaFile(PageClass pageClass, JavaSettings settings)
        {
            string subPackage = (settings.IsFluent ? implPackage : modelsPackage);
            JavaFile javaFile = GetJavaFileWithHeaderAndPackage(subPackage, settings, pageClass.ClassName);
            javaFile.Import("com.fasterxml.jackson.annotation.JsonProperty",
                            "com.microsoft.azure.v2.Page",
                            "java.util.List");

            javaFile.JavadocComment(settings.MaximumJavadocCommentWidth, comment =>
            {
                comment.Description("An instance of this class defines a page of Azure resources and a link to get the next page of resources, if any.");
                comment.Param("<T>", "type of Azure resource");
            });
            javaFile.PublicClass($"{pageClass.ClassName}<T> implements Page<T>", classBlock =>
            {
                classBlock.JavadocComment(comment =>
                {
                    comment.Description("The link to the next page.");
                });
                classBlock.Annotation($"JsonProperty(\"{pageClass.NextLinkName}\")");
                classBlock.PrivateMemberVariable("String", "nextPageLink");

                classBlock.JavadocComment(comment =>
                {
                    comment.Description("The list of items.");
                });
                classBlock.Annotation($"JsonProperty(\"{pageClass.ItemName}\")");
                classBlock.PrivateMemberVariable("List<T>", "items");

                classBlock.JavadocComment(comment =>
                {
                    comment.Description("Gets the link to the next page.");
                    comment.Return("the link to the next page.");
                });
                classBlock.Annotation("Override");
                classBlock.PublicMethod("String nextPageLink()", function =>
                {
                    function.Return("this.nextPageLink");
                });

                classBlock.JavadocComment(comment =>
                {
                    comment.Description("Gets the list of items.");
                    comment.Return("the list of items in {@link List}.");
                });
                classBlock.Annotation("Override");
                classBlock.PublicMethod("List<T> items()", function =>
                {
                    function.Return("items");
                });

                classBlock.JavadocComment(comment =>
                {
                    comment.Description("Sets the link to the next page.");
                    comment.Param("nextPageLink", "the link to the next page.");
                    comment.Return("this Page object itself.");
                });
                classBlock.PublicMethod($"{pageClass.ClassName}<T> setNextPageLink(String nextPageLink)", function =>
                {
                    function.Line("this.nextPageLink = nextPageLink;");
                    function.Return("this");
                });

                classBlock.JavadocComment(comment =>
                {
                    comment.Description("Sets the list of items.");
                    comment.Param("items", "the list of items in {@link List}.");
                    comment.Return("this Page object itself.");
                });
                classBlock.PublicMethod($"{pageClass.ClassName}<T> setItems(List<T> items)", function =>
                {
                    function.Line("this.items = items;");
                    function.Return("this");
                });
            });

            return javaFile;
        }

        public static JavaFile GetXmlSequenceWrapperJavaFile(XmlSequenceWrapper xmlSequenceWrapper, JavaSettings settings)
        {
            string xmlElementName = xmlSequenceWrapper.XmlElementName;
            string xmlElementNameCamelCase = xmlElementName.ToCamelCase();

            JavaFile javaFile = GetJavaFileWithHeaderAndPackage(implPackage, settings, xmlSequenceWrapper.WrapperClassName);
            javaFile.Import(xmlSequenceWrapper.Imports);
            javaFile.Annotation($"JacksonXmlRootElement(localName = \"{xmlElementName}\")");
            javaFile.PublicClass(xmlSequenceWrapper.WrapperClassName, classBlock =>
            {
                classBlock.Annotation($"JacksonXmlProperty(localName = \"{xmlElementName}\")");
                classBlock.PrivateFinalMemberVariable(xmlSequenceWrapper.SequenceType, xmlElementNameCamelCase);

                classBlock.Annotation("JsonCreator");
                classBlock.PublicConstructor($"{xmlSequenceWrapper.WrapperClassName}(@JsonProperty(\"{xmlElementNameCamelCase}\") {xmlSequenceWrapper.SequenceType} {xmlElementNameCamelCase})", constructor =>
                {
                    constructor.Line($"this.{xmlElementNameCamelCase} = {xmlElementNameCamelCase};");
                });

                classBlock.JavadocComment(comment =>
                {
                    comment.Description($"Get the {xmlElementName} value.");
                    comment.Return($"the {xmlElementName} value");
                });
                classBlock.PublicMethod($"{xmlSequenceWrapper.SequenceType} {xmlElementNameCamelCase}()", function =>
                {
                    function.Return(xmlElementNameCamelCase);
                });
            });

            return javaFile;
        }

        public static JavaFile GetServiceClientJavaFile(CodeModel codeModel, JavaSettings settings)
        {
            string serviceClientClassName = GetServiceClientClassName(codeModel);
            JavaFile javaFile = GetJavaFileWithHeaderAndPackage(implPackage, settings, serviceClientClassName);

            string serviceClientClassDeclaration = $"{serviceClientClassName} extends ";
            if (settings.IsAzureOrFluent)
            {
                serviceClientClassDeclaration += "Azure";
            }
            serviceClientClassDeclaration += "ServiceClient";
            if (!settings.IsFluent)
            {
                serviceClientClassDeclaration += $" implements {GetServiceClientInterfaceName(codeModel)}";
            }

            HashSet<string> imports = new HashSet<string>();
            if (!settings.IsFluent)
            {
                string serviceClientInterfacePath = GetPackage(settings) + "." + GetServiceClientInterfaceName(codeModel);
                imports.Add(serviceClientInterfacePath);
                imports.AddRange(GetMethodGroups(codeModel).Select((MethodGroup methodGroup) => GetMethodGroupClientInterfacePath(methodGroup, settings)));
            }
            if (HasServiceClientCredentials(codeModel))
            {
                imports.Add(serviceClientCredentialsImport);
            }
            IEnumerable<Method> restAPIMethods = GetRestAPIMethods(codeModel);
            if (restAPIMethods.Any())
            {
                imports.Add("com.microsoft.rest.v2.RestResponse");
                imports.AddRange(restAPIMethods.SelectMany(m => MethodImplImports(m, settings)));
            }
            imports.Add(httpPipelineImport);
            if (settings.IsAzureOrFluent)
            {
                imports.Add(azureProxyImport);
                imports.Add("com.microsoft.azure.v2.AzureServiceClient");
                imports.Add(azureEnvironmentImport);
            }
            else
            {
                imports.Add(restProxyImport);
                imports.Add("com.microsoft.rest.v2.ServiceClient");
            }
            javaFile.Import(imports);

            javaFile.JavadocComment(comment =>
            {
                string serviceClientTypeName = settings.IsFluent ? serviceClientClassName : GetServiceClientInterfaceName(codeModel);
                comment.Description($"Initializes a new instance of the {serviceClientTypeName} type.");
            });
            javaFile.PublicClass(serviceClientClassDeclaration, classBlock =>
            {
                // Add proxy service member variable
                if (restAPIMethods.Any())
                {
                    classBlock.JavadocComment($"The proxy service used to perform REST calls.");
                    classBlock.PrivateMemberVariable(GetRestAPIInterfaceName(codeModel), "service");
                }

                // Add ServiceClient client property variables, getters, and setters
                IEnumerable<Property> clientProperties = GetServiceClientProperties(codeModel);
                foreach (Property clientProperty in clientProperties)
                {
                    string propertyDocumentation = clientProperty.Documentation.ToString();
                    string propertyType = IModelTypeName(IModelTypeServiceResponseVariant(GetPropertyModelType(clientProperty)), settings);
                    string propertyName = PropertyName(clientProperty);
                    string propertyNameCamelCase = propertyName.ToCamelCase();

                    classBlock.JavadocComment(comment =>
                    {
                        comment.Description(propertyDocumentation);
                    });
                    classBlock.PrivateMemberVariable($"{propertyType} {propertyNameCamelCase}");

                    classBlock.JavadocComment(comment =>
                    {
                        comment.Description($"Gets {propertyDocumentation}");
                        comment.Return($"the {propertyNameCamelCase} value.");
                    });
                    classBlock.PublicMethod($"{propertyType} {propertyNameCamelCase}()", function =>
                    {
                        function.Return($"this.{propertyNameCamelCase}");
                    });

                    if (!clientProperty.IsReadOnly)
                    {
                        classBlock.JavadocComment(comment =>
                        {
                            comment.Description($"Sets {propertyDocumentation}");
                            comment.Param(propertyNameCamelCase, $"the {propertyNameCamelCase} value.");
                            comment.Return("the service client itself");
                        });
                        classBlock.PublicMethod($"{serviceClientClassName} with{propertyName.ToPascalCase()}({propertyType} {propertyNameCamelCase})", function =>
                        {
                            function.Line($"this.{propertyNameCamelCase} = {propertyNameCamelCase};");
                            function.Return("this");
                        });
                    }
                }

                // Method Group Client declarations and getters
                foreach (MethodGroup methodGroup in GetMethodGroups(codeModel))
                {
                    string methodGroupDeclarationType = settings.IsFluent ? GetMethodGroupClientClassName(methodGroup, settings) : GetMethodGroupClientInterfaceName(methodGroup);
                    string methodGroupName = GetMethodGroupName(methodGroup);

                    classBlock.JavadocComment(comment =>
                    {
                        comment.Description($"The {methodGroupDeclarationType} object to access its operations.");
                    });
                    classBlock.PrivateMemberVariable(methodGroupDeclarationType, methodGroupName);

                    classBlock.JavadocComment(comment =>
                    {
                        comment.Description($"Gets the {methodGroupDeclarationType} object to access its operations.");
                        comment.Return($"the {methodGroupDeclarationType} object.");
                    });
                    classBlock.PublicMethod($"{methodGroupDeclarationType} {methodGroupName}()", function =>
                    {
                        function.Return($"this.{methodGroupName}");
                    });
                }

                // Service Client Constructors
                string serviceClientInterfaceName = GetServiceClientInterfaceName(codeModel);
                string constructorDescription = $"Initializes an instance of {serviceClientInterfaceName} client.";
                if (settings.IsAzureOrFluent)
                {
                    if (HasServiceClientCredentials(codeModel))
                    {
                        string createDefaultPipelineExpression = CreateDefaultPipelineExpression(settings, serviceClientClassName + ".class", credentialsVariableName);
                        classBlock.JavadocComment(comment =>
                        {
                            comment.Description(constructorDescription);
                            comment.Param(credentialsVariableName, credentialsDescription);
                        });
                        classBlock.PublicConstructor($"{serviceClientClassName}({serviceClientCredentialsType} {credentialsVariableName})", constructor =>
                        {
                            constructor.Line($"this({createDefaultPipelineExpression});");
                        });

                        classBlock.JavadocComment(comment =>
                        {
                            comment.Description(constructorDescription);
                            comment.Param(credentialsVariableName, credentialsDescription);
                            comment.Param(azureEnvironmentVariableName, azureEnvironmentDescription);
                        });
                        classBlock.PublicConstructor($"{serviceClientClassName}({serviceClientCredentialsType} {credentialsVariableName}, {azureEnvironmentType} {azureEnvironmentVariableName})", constructor =>
                        {
                            constructor.Line($"this({createDefaultPipelineExpression}, {azureEnvironmentVariableName});");
                        });
                    }
                    else
                    {
                        string createDefaultPipelineExpression = CreateDefaultPipelineExpression(settings, serviceClientClassName);
                        classBlock.JavadocComment(comment =>
                        {
                            comment.Description(constructorDescription);
                        });
                        classBlock.PublicConstructor($"{serviceClientClassName}()", constructor =>
                        {
                            constructor.Line($"this({createDefaultPipelineExpression});");
                        });

                        classBlock.JavadocComment(comment =>
                        {
                            comment.Description(constructorDescription);
                            comment.Param(azureEnvironmentVariableName, azureEnvironmentDescription);
                        });
                        classBlock.PublicConstructor($"{serviceClientClassName}({azureEnvironmentType} {azureEnvironmentVariableName})", constructor =>
                        {
                            constructor.Line($"this({createDefaultPipelineExpression}, {azureEnvironmentVariableName});");
                        });
                    }

                    classBlock.JavadocComment(comment =>
                    {
                        comment.Description(constructorDescription);
                        comment.Param(httpPipelineVariableName, httpPipelineDescription);
                    });
                    classBlock.PublicConstructor($"{serviceClientClassName}({httpPipelineType} {httpPipelineVariableName})", constructor =>
                    {
                        constructor.Line($"this({httpPipelineVariableName}, null);");
                    });

                    classBlock.JavadocComment(comment =>
                    {
                        comment.Description(constructorDescription);
                        comment.Param(httpPipelineVariableName, httpPipelineDescription);
                        comment.Param(azureEnvironmentVariableName, azureEnvironmentDescription);
                    });
                    classBlock.PublicConstructor($"{serviceClientClassName}({httpPipelineType} {httpPipelineVariableName}, {azureEnvironmentType} {azureEnvironmentVariableName})", constructor =>
                    {
                        AddServiceClientConstructorBody(constructor, codeModel, settings);
                    });
                }
                else
                {
                    classBlock.JavadocComment(comment =>
                    {
                        comment.Description(constructorDescription);
                    });
                    classBlock.PublicConstructor($"{serviceClientClassName}()", constructor =>
                    {
                        constructor.Line($"this({CreateDefaultPipelineExpression(settings)});");
                    });

                    classBlock.JavadocComment(comment =>
                    {
                        comment.Description(constructorDescription);
                        comment.Param(httpPipelineVariableName, httpPipelineDescription);
                    });
                    classBlock.PublicConstructor($"{serviceClientClassName}({httpPipelineType} {httpPipelineVariableName})", constructor =>
                    {
                        AddServiceClientConstructorBody(constructor, codeModel, settings);
                    });
                }

                AddRestAPIInterface(classBlock, codeModel, settings);

                AddClientMethodOverloads(classBlock, GetRestAPIMethods(codeModel), settings);
            });

            return javaFile;
        }

        public static JavaFile GetServiceClientInterfaceJavaFile(CodeModel codeModel, JavaSettings settings)
        {
            string interfaceName = GetServiceClientInterfaceName(codeModel);

            JavaFile javaFile = GetJavaFileWithHeaderAndPackage(null, settings, interfaceName);

            List<string> imports = GetServiceClientInterfaceImorts(codeModel, settings).ToList();
            if (settings.IsFluent)
            {
                imports.Add("com.microsoft.azure.v2.AzureClient");
            }
            javaFile.Import(imports);

            javaFile.JavadocComment(comment =>
            {
                comment.Description($"The interface for {interfaceName} class.");
            });
            javaFile.PublicInterface(interfaceName, interfaceBlock =>
            {
                AddServiceClientInterfacePropertyGettersAndSetters(interfaceBlock, codeModel, settings);

                foreach (MethodGroup methodGroup in GetMethodGroups(codeModel))
                {
                    string methodGroupClientInterfaceName = GetMethodGroupClientInterfaceName(methodGroup);
                    interfaceBlock.JavadocComment(comment =>
                    {
                        comment.Description($"Gets the {methodGroupClientInterfaceName} object to access its operations.");
                        comment.Return($"the {methodGroupClientInterfaceName} object.");
                    });
                    interfaceBlock.PublicMethod($"{methodGroupClientInterfaceName} {GetMethodGroupName(methodGroup).ToCamelCase()}()");
                }

                AddClientMethodOverloads(interfaceBlock, GetRestAPIMethods(codeModel), settings);
            });

            return javaFile;
        }

        public static JavaFile GetMethodGroupClientJavaFile(CodeModel codeModel, JavaSettings settings, MethodGroup methodGroup)
        {
            string className = GetMethodGroupClientClassName(methodGroup, settings);

            JavaFile javaFile = GetJavaFileWithHeaderAndPackage(implPackage, settings, className);
            javaFile.Import(MethodGroupImplImports(methodGroup, settings));

            string methodGroupClientInterfaceName = GetMethodGroupClientInterfaceName(methodGroup);

            string parentDeclaration;
            if (settings.IsFluent)
            {
                IEnumerable<string> supportedInterfaces = MethodGroupSupportedInterfaces(methodGroup, settings);
                if (supportedInterfaces.Any())
                {
                    parentDeclaration = $" implements {string.Join(", ", supportedInterfaces)}";
                }
                else
                {
                    parentDeclaration = "";
                }
            }
            else
            {
                parentDeclaration = " implements " + MethodGroupTypeString(methodGroup, settings);
            }

            javaFile.JavadocComment(settings.MaximumJavadocCommentWidth, comment =>
            {
                comment.Description($"An instance of this class provides access to all the operations defined in {methodGroupClientInterfaceName}.");
            });
            javaFile.PublicClass($"{className}{parentDeclaration}", classBlock =>
            {
                string restAPIInterfaceName = GetRestAPIInterfaceName(methodGroup, settings);
                string serviceClientTypeName = MethodGroupServiceClientType(methodGroup);

                classBlock.JavadocComment($"The proxy service used to perform REST calls.");
                classBlock.PrivateMemberVariable(restAPIInterfaceName, "service");

                classBlock.JavadocComment("The service client containing this operation class.");
                classBlock.PrivateMemberVariable(serviceClientTypeName, "client");

                classBlock.JavadocComment(comment =>
                {
                    comment.Description($"Initializes an instance of {className}.");
                    comment.Param("client", "the instance of the service client containing this operation class.");
                });
                classBlock.PublicConstructor($"{className}({serviceClientTypeName} client)", constructor =>
                {
                    AddProxyVariableInitializationStatement(constructor, GetRestAPIMethods(methodGroup), GetRestAPIInterfaceName(methodGroup, settings), "client", settings);
                    constructor.Line("this.client = client;");
                });

                AddRestAPIInterface(classBlock, codeModel, methodGroup, settings);

                AddClientMethodOverloads(classBlock, GetRestAPIMethods(methodGroup), settings);
            });

            return javaFile;
        }

        public static JavaFile GetMethodGroupClientInterfaceJavaFile(CodeModel codeModel, JavaSettings settings, MethodGroup methodGroup)
        {
            string methodGroupClientInterfaceName = GetMethodGroupClientInterfaceName(methodGroup);

            JavaFile javaFile = GetJavaFileWithHeaderAndPackage(null, settings, methodGroupClientInterfaceName);

            IEnumerable<string> imports = methodGroup.Methods.SelectMany(method => GetClientInterfaceMethodImports(method, settings));
            javaFile.Import(imports);

            javaFile.JavadocComment(settings.MaximumJavadocCommentWidth, (comment) =>
            {
                comment.Description($"An instance of this class provides access to all the operations defined in {methodGroupClientInterfaceName}.");
            });
            javaFile.PublicInterface(methodGroupClientInterfaceName, interfaceBlock =>
            {
                AddClientMethodOverloads(interfaceBlock, GetRestAPIMethods(methodGroup), settings);
            });
            return javaFile;
        }

        public static JavaFile GetPackageInfoJavaFiles(Service service, string subPackage, JavaSettings settings)
        {
            string title = service.ClientName;
            string description = service.ClientDescription;

            string package = GetPackage(settings, subPackage);
            JavaFile javaFile = GetJavaFile(package, "package-info");

            if (!string.IsNullOrEmpty(settings.FileHeaderText))
            {
                javaFile.LineComment(settings.MaximumJavadocCommentWidth, (comment) =>
                {
                    comment.Line(settings.FileHeaderText);
                });
                javaFile.Line();
            }

            javaFile.JavadocComment(settings.MaximumJavadocCommentWidth, (comment) =>
            {
                if (string.IsNullOrEmpty(subPackage))
                {
                    comment.Description($"This package contains the classes for {title}.");
                }
                else
                {
                    comment.Description($"This package contains the {subPackage} classes for {title}.");
                }

                if (!string.IsNullOrEmpty(description))
                {
                    comment.Description(description);
                }
            });

            javaFile.Package(package);

            return javaFile;
        }

        public static IEnumerable<CompositeType> GetModelTypes(CodeModel codeModel, JavaSettings settings)
        {
            List<CompositeType> result = new List<CompositeType>();

            foreach (CompositeType modelType in codeModel.ModelTypes.Union(codeModel.HeaderTypes))
            {
                if (ShouldParseModelType(modelType, settings))
                {
                    result.Add(modelType);
                }
            }

            return result;
        }

        private static bool ShouldParseModelType(CompositeType modelType, JavaSettings settings)
            => modelType != null && (!settings.IsAzure || (!CompositeTypeIsExternalExtension(modelType) && !CompositeTypeIsResource(modelType, settings)));


        public static JavaFile GetModelJavaFile(ServiceModel model, JavaSettings settings)
        {
            JavaFile javaFile = GetJavaFileWithHeaderAndPackage(model.Package, settings, model.Name);

            javaFile.Import(model.Imports);

            javaFile.JavadocComment(settings.MaximumJavadocCommentWidth, (comment) =>
            {
                comment.Description(model.Description);
            });

            if (model.IsPolymorphic)
            {
                bool hasDerivedModels = model.DerivedModels.Any();

                javaFile.Annotation($"JsonTypeInfo(use = JsonTypeInfo.Id.NAME, include = JsonTypeInfo.As.PROPERTY, property = \"{model.PolymorphicDiscriminator}\"{(hasDerivedModels ? $", defaultImpl = {model.Name}.class" : "")})");
                javaFile.Annotation($"JsonTypeName(\"{model.SerializedName}\")");

                if (hasDerivedModels)
                {
                    javaFile.Line("@JsonSubTypes({");
                    javaFile.Indent(() =>
                    {
                        Func<ServiceModel, string> getDerivedTypeAnnotation = (ServiceModel derivedType)
                            => $"@JsonSubTypes.Type(name = \"{derivedType.SerializedName}\", value = {derivedType.Name}.class)";

                        foreach (ServiceModel derivedModel in model.DerivedModels.SkipLast(1))
                        {
                            javaFile.Line(getDerivedTypeAnnotation(derivedModel) + ',');
                        }
                        javaFile.Line(getDerivedTypeAnnotation(model.DerivedModels.Last()));
                    });
                    javaFile.Line("})");
                }
            }

            if (settings.ShouldGenerateXmlSerialization)
            {
                javaFile.Annotation($"JacksonXmlRootElement(localName = \"{model.XmlName}\")");
            }

            if (model.NeedsFlatten)
            {
                javaFile.Annotation("JsonFlatten");
            }

            string classNameWithBaseType = model.Name;
            if (model.ParentModel != null)
            {
                classNameWithBaseType += $" extends {model.ParentModel.Name}";
            }
            javaFile.PublicClass(classNameWithBaseType, (classBlock) =>
            {
                foreach (ServiceProperty property in model.Properties)
                {
                    classBlock.JavadocComment(settings.MaximumJavadocCommentWidth, (comment) =>
                    {
                        comment.Description(property.Description);
                    });

                    if (!string.IsNullOrEmpty(property.AnnotationArguments))
                    {
                        if (property.IsXmlAttribute)
                        {
                            string localName = settings.ShouldGenerateXmlSerialization ? property.XmlName : property.SerializedName;
                            classBlock.Annotation($"JacksonXmlProperty(localName = \"{localName}\", isAttribute = true)");
                        }
                        else if (settings.ShouldGenerateXmlSerialization && property.IsXmlWrapper && property.ModelTypeIsSequence)
                        {
                            string localName = settings.ShouldGenerateXmlSerialization ? property.XmlName : property.SerializedName.ToString();
                            classBlock.Annotation($"JacksonXmlElementWrapper(localName = \"{localName}\")");
                        }
                        else
                        {
                            classBlock.Annotation($"JsonProperty({property.AnnotationArguments})");
                        }
                    }
                    classBlock.PrivateMemberVariable($"{property.WireTypeName} {property.Name}");
                }

                IEnumerable<ServiceProperty> constantProperties = model.Properties.Where(property => property.IsConstant);
                if (constantProperties.Any())
                {
                    classBlock.JavadocComment(settings.MaximumJavadocCommentWidth, (comment) =>
                    {
                        comment.Description($"Creates an instance of {model.Name} class.");
                    });
                    classBlock.PublicConstructor($"{model.Name}()", (constructor) =>
                    {
                        foreach (ServiceProperty constantProperty in constantProperties)
                        {
                            bool propertyIsPrimitiveType = !(constantProperty.ModelTypeIsComposite);
                            if (!propertyIsPrimitiveType)
                            {
                                constructor.Line($"{constantProperty.Name} = new {constantProperty.WireTypeName}();");
                            }
                            else
                            {
                                constructor.Line($"{constantProperty.Name} = {constantProperty.DefaultValue};");
                            }
                        }
                    });
                }

                foreach (ServiceProperty property in model.Properties)
                {
                    classBlock.JavadocComment(settings.MaximumJavadocCommentWidth, (comment) =>
                    {
                        comment.Description($"Get the {property.Name} value.");
                        comment.Return($"the {property.Name} value");
                    });
                    classBlock.PublicMethod($"{property.ClientTypeName} {property.Name}()", (methodBlock) =>
                    {
                        if (property.ClientTypeName != property.WireTypeName)
                        {
                            methodBlock.If($"this.{property.Name} == null", (ifBlock) =>
                            {
                                ifBlock.Return("null");
                            });
                            methodBlock.Return(ConvertProperty(property.WireTypeName, property.ClientTypeName, $"this.{property.Name}"));
                        }
                        else
                        {
                            methodBlock.Return($"this.{property.Name}");
                        }
                    });

                    if (!property.IsReadOnly)
                    {
                        classBlock.JavadocComment(settings.MaximumJavadocCommentWidth, (comment) =>
                        {
                            comment.Description($"Set the {property.Name} value.");
                            comment.Param(property.Name, $"the {property.Name} value to set");
                            comment.Return($"the {model.Name} object itself.");
                        });
                        classBlock.PublicMethod($"{model.Name} with{property.Name.ToPascalCase()}({property.ClientTypeName} {property.Name})", (methodBlock) =>
                        {
                            if (property.ClientTypeName != property.WireTypeName)
                            {
                                methodBlock.If($"{property.Name} == null", (ifBlock) =>
                                {
                                    ifBlock.Line($"this.{property.Name} = null;");
                                })
                                .Else((elseBlock) =>
                                {
                                    elseBlock.Line($"this.{property.Name} = {ConvertProperty(property.ClientTypeName, property.WireTypeName, property.Name)};");
                                });
                            }
                            else
                            {
                                methodBlock.Line($"this.{property.Name} = {property.Name};");
                            }
                            methodBlock.Return("this");
                        });
                    }
                }
            });

            return javaFile;
        }

        public static JavaFile GetExceptionJavaFile(ServiceException exception, JavaSettings settings)
        {
            JavaFile javaFile = GetJavaFileWithHeaderAndPackage(exception.Subpackage, settings, exception.Name);
            javaFile.Import("com.microsoft.rest.v2.RestException",
                            "com.microsoft.rest.v2.http.HttpResponse");
            javaFile.JavadocComment((comment) =>
            {
                comment.Description($"Exception thrown for an invalid response with {exception.ErrorName} information.");
            });
            javaFile.Block($"public class {exception.Name} extends RestException", (classBlock) =>
            {
                classBlock.JavadocComment((comment) =>
                {
                    comment.Description($"Initializes a new instance of the {exception.Name} class.");
                    comment.Param("message", "the exception message or the response content if a message is not available");
                    comment.Param("response", "the HTTP response");
                });
                classBlock.Block($"public {exception.Name}(final String message, HttpResponse response)", (constructorBlock) =>
                {
                    constructorBlock.Line("super(message, response);");
                });
                classBlock.Line();
                classBlock.JavadocComment((comment) =>
                {
                    comment.Description($"Initializes a new instance of the {exception.Name} class.");
                    comment.Param("message", "the exception message or the response content if a message is not available");
                    comment.Param("response", "the HTTP response");
                    comment.Param("body", "the deserialized response body");
                });
                classBlock.Block($"public {exception.Name}(final String message, final HttpResponse response, final {exception.ErrorName} body)", (constructorBlock) =>
                {
                    constructorBlock.Line("super(message, response, body);");
                });
                classBlock.Line();
                classBlock.Annotation("Override");
                classBlock.Block($"public {exception.ErrorName} body()", (methodBlock) =>
                {
                    methodBlock.Return($"({exception.ErrorName}) super.body()");
                });
            });

            return javaFile;
        }

        public static JavaFile GetEnumJavaFile(ServiceEnum serviceEnum, JavaSettings settings)
        {
            string enumTypeComment = $"Defines values for {serviceEnum.Name}.";

            string subPackage = settings.IsFluent ? null : modelsPackage;
            JavaFile javaFile = GetJavaFileWithHeaderAndPackage(subPackage, settings, serviceEnum.Name);
            if (serviceEnum.Expandable)
            {
                javaFile.Import("java.util.Collection",
                                "com.fasterxml.jackson.annotation.JsonCreator",
                                "com.microsoft.rest.v2.ExpandableStringEnum");
                javaFile.JavadocComment(comment =>
                {
                    comment.Description(enumTypeComment);
                });
                javaFile.PublicFinalClass($"{serviceEnum.Name} extends ExpandableStringEnum<{serviceEnum.Name}>", (classBlock) =>
                {
                    foreach (ServiceEnumValue enumValue in serviceEnum.Values)
                    {
                        classBlock.JavadocComment($"Static value {enumValue.Value} for {serviceEnum.Name}.");
                        classBlock.PublicStaticFinalVariable($"{serviceEnum.Name} {enumValue.Name} = fromString(\"{enumValue.Value}\")");
                    }

                    classBlock.JavadocComment((comment) =>
                    {
                        comment.Description($"Creates or finds a {serviceEnum.Name} from its string representation.");
                        comment.Param("name", "a name to look for");
                        comment.Return($"the corresponding {serviceEnum.Name}");
                    });
                    classBlock.Annotation("JsonCreator");
                    classBlock.PublicStaticMethod($"{serviceEnum.Name} fromString(String name)", (function) =>
                    {
                        function.Return($"fromString(name, {serviceEnum.Name}.class)");
                    });

                    classBlock.JavadocComment((comment) =>
                    {
                        comment.Return($"known {serviceEnum.Name} values");
                    });
                    classBlock.PublicStaticMethod($"Collection<{serviceEnum.Name}> values()", (function) =>
                    {
                        function.Return($"values({serviceEnum.Name}.class)");
                    });
                });
            }
            else
            {
                javaFile.Import("com.fasterxml.jackson.annotation.JsonCreator",
                                "com.fasterxml.jackson.annotation.JsonValue");
                javaFile.JavadocComment(comment =>
                {
                    comment.Description(enumTypeComment);
                });
                javaFile.PublicEnum(serviceEnum.Name, (enumBlock) =>
                {
                    if (serviceEnum.Values.Any())
                    {
                        Action<ServiceEnumValue, bool> enumValue = (ServiceEnumValue value, bool isLast) =>
                        {
                            enumBlock.JavadocComment($"Enum value {value.Value}.");
                            enumBlock.Line($"{value.Name}(\"{value.Value}\")" + (isLast ? ";" : ","));
                            enumBlock.Line();
                        };

                        foreach (ServiceEnumValue value in serviceEnum.Values.SkipLast(1))
                        {
                            enumValue(value, false);
                        }
                        enumValue(serviceEnum.Values.Last(), true);
                    }

                    enumBlock.JavadocComment($"The actual serialized value for a {serviceEnum.Name} instance.");
                    enumBlock.Line("private String value;");
                    enumBlock.Line();
                    enumBlock.Block($"{serviceEnum.Name}(String value)", (constructor) =>
                    {
                        constructor.Line("this.value = value;");
                    });
                    enumBlock.Line();
                    enumBlock.JavadocComment((comment) =>
                    {
                        comment.Description($"Parses a serialized value to a {serviceEnum.Name} instance.");
                        comment.Param("value", "the serialized value to parse.");
                        comment.Return($"the parsed {serviceEnum.Name} object, or null if unable to parse.");
                    });
                    enumBlock.Annotation("JsonCreator");
                    enumBlock.Block($"public static {serviceEnum.Name} fromString(String value)", (function) =>
                    {
                        function.Line($"{serviceEnum.Name}[] items = {serviceEnum.Name}.values();");
                        function.Block($"for ({serviceEnum.Name} item : items)", (foreachBlock) =>
                        {
                            foreachBlock.If("item.toString().equalsIgnoreCase(value)", (ifBlock) =>
                            {
                                ifBlock.Return("item");
                            });
                        });
                        function.Return("null");
                    });
                    enumBlock.Line();
                    enumBlock.Annotation("JsonValue",
                                         "Override");
                    enumBlock.Block("public String toString()", (function) =>
                    {
                        function.Return("this.value");
                    });
                });
            }

            return javaFile;
        }

        private static string GetPackage(JavaSettings settings, params string[] packageSuffixes)
        {
            string package = settings.Package;
            if (packageSuffixes != null)
            {
                foreach (string packageSuffix in packageSuffixes)
                {
                    if (!string.IsNullOrEmpty(packageSuffix))
                    {
                        package += "." + packageSuffix.Trim('.');
                    }
                }
            }
            return package;
        }

        private static JavaFile GetJavaFile(string package, string fileNameWithoutExtension)
        {
            string folderPath = Path.Combine("src", "main", "java", package.Replace('.', Path.DirectorySeparatorChar));
            string filePath = Path.Combine(folderPath, $"{fileNameWithoutExtension}.java")
                .Replace('\\', '/')
                .Replace("//", "/");
            return new JavaFile(filePath);
        }

        private static string GetAutoRestSettingsServiceName(Settings autoRestSettings)
            => GetStringSetting(autoRestSettings, "serviceName");

        internal static string GetServiceName(Settings autoRestSettings, CodeModel codeModel)
            => GetServiceName(GetAutoRestSettingsServiceName(autoRestSettings), codeModel);

        private static string GetServiceName(string serviceName, CodeModel codeModel)
        {
            if (string.IsNullOrEmpty(serviceName))
            {
                Method method = codeModel.Methods[0];
                Match match = Regex.Match(input: method.Url, pattern: @"/providers/microsoft\.(\w+)/", options: RegexOptions.IgnoreCase);
                serviceName = match.Groups[1].Value.ToPascalCase();
            }
            return serviceName;
        }

        private static JavaFile GetJavaFileWithHeaderAndPackage(string subPackage, JavaSettings settings, string fileNameWithoutExtension)
        {
            string package = GetPackage(settings, subPackage);
            JavaFile javaFile = GetJavaFile(package, fileNameWithoutExtension);

            string headerComment = settings.FileHeaderText;
            if (!string.IsNullOrEmpty(headerComment))
            {
                javaFile.JavadocComment(settings.MaximumJavadocCommentWidth, (comment) =>
                {
                    comment.Description(headerComment);
                });
                javaFile.Line();
            }

            javaFile.Package(package);
            javaFile.Line();

            return javaFile;
        }

        private static void AddRegularMethodOverloads(JavaType typeBlock, Method method, JavaSettings settings, bool onlyRequiredParameters)
        {
            IEnumerable<Parameter> clientMethodParameters = (onlyRequiredParameters ? GetClientMethodRequiredParameters(method) : GetClientMethodParameters(method));

            string methodName = GetMethodName(method, settings);
            Response methodReturnType = method.ReturnType;
            string methodArguments = string.Join(", ", clientMethodParameters.Select(parameter => GetParameterName(parameter)));

            bool isFluentDelete = settings.IsFluent && StringComparer.OrdinalIgnoreCase.Equals(GetMethodName(method, settings), Delete) && TakesTwoRequiredParameters(method);

            // -------------
            // Synchronous T
            // -------------
            AddSynchronousMethodComment(typeBlock, method, clientMethodParameters, settings);
            typeBlock.PublicMethod(GetSynchronousMethodSignature(method, clientMethodParameters, settings), function =>
            {
                if (methodReturnType.Body == null)
                {
                    if (isFluentDelete)
                    {
                        function.Line($"{methodName}Async({methodArguments}).blockingGet();");
                    }
                    else
                    {
                        function.Line($"{methodName}Async({methodArguments}).blockingAwait();");
                    }
                }
                else
                {
                    function.Return($"{methodName}Async({methodArguments}).blockingGet()");
                }
            });

            // ----------------------
            // Async ServiceFuture<T>
            // ----------------------
            AddServiceFutureMethodComment(typeBlock, method, clientMethodParameters, settings);
            typeBlock.PublicMethod(GetServiceFutureMethodSignature(method, clientMethodParameters, settings), function =>
            {
                function.Return($"ServiceFuture.fromBody({methodName}Async({methodArguments}), {serviceCallbackVariableName})");
            });

            // -----------------------------------------
            // Async Single<RestResponse<THeader,TBody>>
            // -----------------------------------------
            string singleRestResponseReturnType = $"Single<{MethodRestResponseAbstractTypeName(method, settings)}>";
            string methodParameterDeclaration = MethodParameterDeclaration(method, settings, clientMethodParameters);

            typeBlock.JavadocComment(comment =>
            {
                AddMethodSummaryAndDescription(comment, method);
                AddParameters(comment, clientMethodParameters, settings);
                ThrowsIllegalArgumentException(comment);
                comment.Return($"the {{@link {singleRestResponseReturnType}}} object if successful.");
            });
            typeBlock.PublicMethod($"{singleRestResponseReturnType} {methodName}WithRestResponseAsync({methodParameterDeclaration})", function =>
            {
                AddRequiredNullableParameterChecks(function, method);

                AddOptionalOrConstantParameterVariables(function, method, settings, onlyRequiredParameters);

                AddValidationChecks(function, method, onlyRequiredParameters);

                MethodBuildInputMappings(method, settings, onlyRequiredParameters, function);

                MethodParameterConversion(method, settings, MethodRetrofitParameters(method, settings), function);

                function.Return($"service.{methodName}({MethodParameterApiInvocation(method, settings)})");
            });

            // --------------
            // Async Maybe<T>
            // --------------

            string asyncMethodReturnType;
            if (methodReturnType.Body != null)
            {
                asyncMethodReturnType = $"Maybe<{ResponseServiceResponseGenericParameterString(methodReturnType, settings)}>";
            }
            else if (isFluentDelete)
            {
                asyncMethodReturnType = "Maybe<Void>";
            }
            else
            {
                asyncMethodReturnType = "Completable";
            }

            string methodParametersDeclaration = MethodParameterDeclaration(method, settings, clientMethodParameters);

            typeBlock.JavadocComment(comment =>
            {
                AddMethodSummaryAndDescription(comment, method);
                AddParameters(comment, clientMethodParameters, settings);
                ThrowsIllegalArgumentException(comment);
                comment.Return($"the {{@link {asyncMethodReturnType}}} object if successful.");
            });
            typeBlock.PublicMethod($"{asyncMethodReturnType} {methodName}Async({methodParametersDeclaration})", function =>
            {
                function.Line($"return {methodName}WithRestResponseAsync({methodArguments})");
                function.Indent(() =>
                {
                    if (methodReturnType.Body == null)
                    {
                        if (isFluentDelete)
                        {
                            function.Line(".flatMapMaybe(new Function<RestResponse<?, ?>, Maybe<Void>>() {");
                            function.Indent(() =>
                            {
                                function.Block("public Maybe<Void> apply(RestResponse<?, ?> restResponse)", subFunction =>
                                {
                                    subFunction.Return("Maybe.empty()");
                                });
                            });
                            function.Line("});");
                        }
                        else
                        {
                            function.Line(".toCompletable();");
                        }
                    }
                    else
                    {
                        string responseGenericBodyClientTypeString = ResponseGenericBodyClientTypeString(methodReturnType, settings);
                        string methodRestResponseAbstractTypeName = MethodRestResponseAbstractTypeName(method, settings);
                        function.Line($".flatMapMaybe(new Function<{methodRestResponseAbstractTypeName}, Maybe<{responseGenericBodyClientTypeString}>>() {{");
                        function.Indent(() =>
                        {
                            function.Block($"public Maybe<{responseGenericBodyClientTypeString}> apply({methodRestResponseAbstractTypeName} restResponse)", subFunction =>
                            {
                                subFunction.If("restResponse.body() == null", ifBlock =>
                                {
                                    ifBlock.Return("Maybe.empty()");
                                })
                                .Else(elseBlock =>
                                {
                                    elseBlock.Return("Maybe.just(restResponse.body())");
                                });
                            });
                        });
                        function.Line("});");
                    }
                });
            });
        }

        private static IEnumerable<Property> GetServiceClientProperties(CodeModel codeModel)
            => codeModel.Properties.Where(p => !IsServiceClientCredentialProperty(p));

        private static bool HasServiceClientCredentials(CodeModel codeModel)
            => codeModel.Properties.Any(IsServiceClientCredentialProperty);

        private static bool IsServiceClientCredentialProperty(Property property)
            => GetPropertyModelType(property).IsPrimaryType(KnownPrimaryType.Credentials);

        private static IEnumerable<string> GetServiceClientInterfaceImorts(CodeModel codeModel, JavaSettings settings)
            => GetRestAPIMethods(codeModel).SelectMany(m => GetClientInterfaceMethodImports(m, settings));

        private static IEnumerable<MethodGroup> GetMethodGroups(CodeModel codeModel)
            => codeModel.Operations.Where(operation => !string.IsNullOrEmpty(GetMethodGroupName(operation)));

        private static string GetRestAPIInterfaceName(CodeModel codeModel)
        {
            string restAPIInterfaceName = GetServiceClientInterfaceName(codeModel);
            if (!string.IsNullOrEmpty(restAPIInterfaceName))
            {
                restAPIInterfaceName += "Service";
            }
            return restAPIInterfaceName;
        }

        /// <summary>
        /// Get the REST API methods that are defined for the provided CodeModel/ServiceClient.
        /// </summary>
        /// <param name="codeModel"></param>
        /// <returns></returns>
        private static IEnumerable<Method> GetRestAPIMethods(CodeModel codeModel)
            => codeModel.Methods.Where(m => m.Group.IsNullOrEmpty());

        /// <summary>
        /// Get the REST API methods that are defined for the provided MethodGroup/MethodGroupClient.
        /// </summary>
        /// <param name="methodGroup"></param>
        /// <returns></returns>
        private static IEnumerable<Method> GetRestAPIMethods(MethodGroup methodGroup)
            => methodGroup.Methods;

        private static IModelType GetPropertyModelType(Property property)
        {
            IModelType propertyModelType = property.ModelType;
            if (propertyModelType == null)
            {
                return null;
            }
            return property.IsXNullable ?? !property.IsRequired
                ? propertyModelType
                : GetIModelTypeNonNullableVariant(propertyModelType);
        }

        private static IEnumerable<string> GetIModelTypeImports(IModelType modelType, JavaSettings settings)
        {
            IEnumerable<string> result = Enumerable.Empty<string>();

            if (modelType != null)
            {
                if (modelType is EnumType)
                {
                    string modelTypeName = IModelTypeName(modelType, settings);
                    if (modelTypeName != "String")
                    {
                        if (!settings.IsFluent)
                        {
                            result = new[]
                            {
                                string.Join(".", modelType.CodeModel?.Namespace.ToLowerInvariant(), "models", modelTypeName)
                            };
                        }
                        else
                        {
                            result = new[]
                            {
                                string.Join(".", (modelType.CodeModel?.Namespace.ToLowerInvariant()) + (modelTypeName.EndsWith("Inner") ? ".implementation" : ""), modelTypeName)
                            };
                        }
                    }
                }
                else if (modelType is CompositeType compositeType)
                {
                    string compositeTypeName = GetCompositeTypeName(compositeType, settings);
                    bool compositeTypeIsExternalExtension = CompositeTypeIsExternalExtension(compositeType);
                    bool compositeTypeIsAzureResourceExtension = CompositeTypeIsAzureResourceExtension(compositeType);
                    result = CompositeTypeImports(compositeTypeName, compositeType.CodeModel, compositeTypeIsExternalExtension, compositeTypeIsAzureResourceExtension, settings);
                }
                else if (modelType is SequenceType sequenceType)
                {
                    result = GetSequenceTypeImports(sequenceType, settings);
                }
                else if (modelType is DictionaryType dictionaryType)
                {
                    result = GetIModelTypeImports(dictionaryType.ValueType, settings)
                        .Concat(new[] { "java.util.Map" });
                }
                else if (modelType is PrimaryType primaryType)
                {
                    switch (primaryType.KnownPrimaryType)
                    {
                        case KnownPrimaryType.Base64Url:
                            result = new[] { "com.microsoft.rest.v2.Base64Url" };
                            break;
                        case KnownPrimaryType.Date:
                            result = new[] { "org.joda.time.LocalDate" };
                            break;
                        case KnownPrimaryType.DateTime:
                            result = new[] { "org.joda.time.DateTime" };
                            break;
                        case KnownPrimaryType.DateTimeRfc1123:
                            result = new[] { "com.microsoft.rest.v2.DateTimeRfc1123" };
                            break;
                        case KnownPrimaryType.Decimal:
                            result = new[] { "java.math.BigDecimal" };
                            break;
                        case KnownPrimaryType.Stream:
                            result = new[] { "com.microsoft.rest.v2.http.AsyncInputStream" };
                            break;
                        case KnownPrimaryType.TimeSpan:
                            result = new[] { "org.joda.time.Period" };
                            break;
                        case KnownPrimaryType.UnixTime:
                            result = new[] { "org.joda.time.DateTime", "org.joda.time.DateTimeZone" };
                            break;
                        case KnownPrimaryType.Uuid:
                            result = new[] { "java.util.UUID" };
                            break;
                        case KnownPrimaryType.Credentials:
                            result = new[] { serviceClientCredentialsImport };
                            break;
                        default:
                            result = Enumerable.Empty<string>();
                            break;
                    }
                }
            }

            return result;
        }

        private static HashSet<string> GetSequenceTypeImports(SequenceType sequenceType, JavaSettings settings)
        {
            HashSet<string> result = new HashSet<string>();
            result.Add("java.util.List");
            result.AddRange(GetIModelTypeImports(sequenceType.ElementType, settings));
            return result;
        }

        private static IEnumerable<string> CompositeTypeImports(string compositeTypeName, CodeModel codeModel, bool compositeTypeIsExternalExtension, bool compositeTypeIsAzureResourceExtension, JavaSettings settings)
        {
            IEnumerable<string> result;

            if (settings.IsFluent)
            {
                result = CompositeTypeImportsFluent(compositeTypeName, codeModel, compositeTypeIsExternalExtension, compositeTypeIsAzureResourceExtension, settings);
            }
            else if (settings.IsAzure)
            {
                result = CompositeTypeImportsAzure(compositeTypeName, codeModel, compositeTypeIsExternalExtension, compositeTypeIsAzureResourceExtension, settings);
            }
            else
            {
                List<string> imports = new List<string>();
                if (compositeTypeName.Contains('<'))
                {
                    imports.AddRange(CompositeTypeGenericTypeImports(compositeTypeName, codeModel, compositeTypeIsExternalExtension, compositeTypeIsAzureResourceExtension, settings));
                }
                else
                {
                    imports.Add(string.Join(".", GetCompositeTypePackage(compositeTypeName, codeModel, compositeTypeIsExternalExtension, compositeTypeIsAzureResourceExtension, settings), compositeTypeName));
                }
                result = imports;
            }

            return result;
        }

        private static IEnumerable<string> CompositeTypeImportsFluent(string compositeTypeName, CodeModel codeModel, bool compositeTypeIsExternalExtension, bool compositeTypeIsAzureResourceExtension, JavaSettings settings)
        {
            List<string> result = new List<string>();
            if (compositeTypeName.Contains('<'))
            {
                result.AddRange(CompositeTypeGenericTypeImports(compositeTypeName, codeModel, compositeTypeIsExternalExtension, compositeTypeIsAzureResourceExtension, settings));
            }
            else
            {
                result.Add(string.Join(".", GetCompositeTypePackage(compositeTypeName, codeModel, compositeTypeIsExternalExtension, compositeTypeIsAzureResourceExtension, settings), compositeTypeName));
            }
            return result;
        }

        private static IEnumerable<string> CompositeTypeImportsAzure(string compositeTypeName, CodeModel codeModel, bool compositeTypeIsExternalExtension, bool compositeTypeIsAzureResourceExtension, JavaSettings settings)
        {
            List<string> result = new List<string>();
            if (!string.IsNullOrEmpty(compositeTypeName))
            {
                if (compositeTypeName.Contains('<'))
                {
                    result.AddRange(CompositeTypeGenericTypeImports(compositeTypeName, codeModel, compositeTypeIsExternalExtension, compositeTypeIsAzureResourceExtension, settings));
                }
                else if (CompositeTypeIsResource(compositeTypeName, compositeTypeIsAzureResourceExtension) || compositeTypeIsExternalExtension)
                {
                    result.Add(string.Join(".", GetCompositeTypePackage(compositeTypeName, codeModel, compositeTypeIsExternalExtension, compositeTypeIsAzureResourceExtension, settings), compositeTypeName));
                }
                else
                {
                    result.Add(string.Join(".", GetCompositeTypePackage(compositeTypeName, codeModel, compositeTypeIsExternalExtension, compositeTypeIsAzureResourceExtension, settings), "models", compositeTypeName));
                }
            }
            return result;
        }

        private static IModelType GetIModelTypeResponseVariant(IModelType modelType)
        {
            IModelType result = modelType;

            if (modelType is SequenceType sequenceTypeJv)
            {
                IModelType elementTypeResponseVariant = GetIModelTypeResponseVariant(sequenceTypeJv.ElementType);
                if (elementTypeResponseVariant != sequenceTypeJv.ElementType && PrimaryTypeNullable(elementTypeResponseVariant as PrimaryType) != false)
                {
                    SequenceType sequenceType = DependencyInjection.New<SequenceType>();
                    sequenceType.ElementType = elementTypeResponseVariant;
                    result = sequenceType;
                }
            }
            else if (modelType is DictionaryType dictionaryType)
            {
                IModelType valueTypeResponseVariant = GetIModelTypeResponseVariant(dictionaryType.ValueType);
                if (valueTypeResponseVariant != dictionaryType.ValueType && PrimaryTypeNullable(valueTypeResponseVariant as PrimaryType) != false)
                {
                    DictionaryType dictionaryTypeResult = DependencyInjection.New<DictionaryType>();
                    dictionaryTypeResult.ValueType = valueTypeResponseVariant;
                    result = dictionaryTypeResult;
                }
                else
                {
                    result = dictionaryType;
                }
            }
            else if (modelType is PrimaryType primaryType)
            {
                result = PrimaryTypeResponseVariant(primaryType);
            }

            return result;
        }

        private static string IModelTypeParameterVariantName(IModelType modelType, JavaSettings settings)
            => IModelTypeName(IModelTypeParameterVariant(modelType), settings);

        private static IModelType IModelTypeParameterVariant(IModelType modelType)
        {
            IModelType result = modelType;

            if (modelType is SequenceType sequenceType)
            {
                IModelType elementTypeResponseVariant = IModelTypeParameterVariant(sequenceType.ElementType);
                if (elementTypeResponseVariant != sequenceType.ElementType && PrimaryTypeNullable(elementTypeResponseVariant as PrimaryType) != false)
                {
                    SequenceType resultSequenceType = DependencyInjection.New<SequenceType>();
                    resultSequenceType.ElementType = elementTypeResponseVariant;
                    result = resultSequenceType;
                }
            }
            else if (modelType is DictionaryType dictionaryType)
            {
                IModelType valueType = dictionaryType.ValueType;
                IModelType valueTypeParameterVariant = IModelTypeParameterVariant(valueType);
                if (valueTypeParameterVariant != valueType && PrimaryTypeNullable(valueTypeParameterVariant as PrimaryType) != false)
                {
                    DictionaryType convertedValueDictionaryType = DependencyInjection.New<DictionaryType>();
                    convertedValueDictionaryType.ValueType = valueTypeParameterVariant;
                    result = convertedValueDictionaryType;
                }
            }
            else if (modelType is PrimaryType primaryType)
            {
                if (primaryType.KnownPrimaryType == KnownPrimaryType.DateTimeRfc1123)
                {
                    result = DependencyInjection.New<PrimaryType>(KnownPrimaryType.DateTime);
                }
                else if (primaryType.KnownPrimaryType == KnownPrimaryType.UnixTime)
                {
                    result = DependencyInjection.New<PrimaryType>(KnownPrimaryType.DateTime);
                }
                else if (primaryType.KnownPrimaryType == KnownPrimaryType.Base64Url)
                {
                    result = DependencyInjection.New<PrimaryType>(KnownPrimaryType.ByteArray);
                }
            }

            return result;
        }

        private static IModelType GetIModelTypeNonNullableVariant(IModelType modelType)
        {
            IModelType result = modelType;

            if (modelType is PrimaryType primaryType)
            {
                PrimaryType resultPrimaryType = DependencyInjection.New<PrimaryType>(primaryType.KnownPrimaryType);
                resultPrimaryType.Format = primaryType.Format;
                primaryTypeNotWantNullable.Add(resultPrimaryType);

                result = resultPrimaryType;
            }

            return result;
        }

        private static string IModelTypeName(IModelType modelType, JavaSettings settings)
        {
            string result = null;
            if (modelType != null)
            {
                result = modelType.Name.ToString();
                if (modelType is EnumType enumType)
                {
                    result = GetEnumTypeName(enumType);
                }
                else if (modelType is SequenceType sequenceType)
                {
                    result = GetSequenceTypeName(sequenceType, settings);
                }
                else if (modelType is DictionaryType dictionaryType)
                {
                    result = $"Map<String, {IModelTypeName(dictionaryType.ValueType, settings)}>";
                }
                else if (modelType is CompositeType compositeType)
                {
                    result = GetCompositeTypeName(compositeType, settings);
                }
                else if (modelType is PrimaryType primaryType)
                {
                    switch (primaryType.KnownPrimaryType)
                    {
                        case KnownPrimaryType.None:
                            result = PrimaryTypeGetWantNullable(primaryType) ? "Void" : "void";
                            break;
                        case KnownPrimaryType.Base64Url:
                            result = "Base64Url";
                            break;
                        case KnownPrimaryType.Boolean:
                            result = PrimaryTypeGetWantNullable(primaryType) ? "Boolean" : "boolean";
                            break;
                        case KnownPrimaryType.ByteArray:
                            result = "byte[]";
                            break;
                        case KnownPrimaryType.Date:
                            result = "LocalDate";
                            break;
                        case KnownPrimaryType.DateTime:
                            result = "DateTime";
                            break;
                        case KnownPrimaryType.DateTimeRfc1123:
                            result = "DateTimeRfc1123";
                            break;
                        case KnownPrimaryType.Double:
                            result = PrimaryTypeGetWantNullable(primaryType) ? "Double" : "double";
                            break;
                        case KnownPrimaryType.Decimal:
                            result = "BigDecimal";
                            break;
                        case KnownPrimaryType.Int:
                            result = PrimaryTypeGetWantNullable(primaryType) ? "Integer" : "int";
                            break;
                        case KnownPrimaryType.Long:
                            result = PrimaryTypeGetWantNullable(primaryType) ? "Long" : "long";
                            break;
                        case KnownPrimaryType.Stream:
                            result = "AsyncInputStream";
                            break;
                        case KnownPrimaryType.String:
                            result = "String";
                            break;
                        case KnownPrimaryType.TimeSpan:
                            result = "Period";
                            break;
                        case KnownPrimaryType.UnixTime:
                            result = PrimaryTypeGetWantNullable(primaryType) ? "Long" : "long";
                            break;
                        case KnownPrimaryType.Uuid:
                            result = "UUID";
                            break;
                        case KnownPrimaryType.Object:
                            result = "Object";
                            break;
                        case KnownPrimaryType.Credentials:
                            result = serviceClientCredentialsType;
                            break;

                        default:
                            throw new NotImplementedException($"Primary type {primaryType.KnownPrimaryType} is not implemented in {primaryType.GetType().Name}");
                    }
                }
            }
            return result;
        }

        private static string GetEnumTypeName(EnumType enumType)
        {
            string result = null;
            if (enumType != null)
            {
                result = enumType.Name.ToString();
                result = (string.IsNullOrEmpty(result) || result == "enum" ? "String" : CodeNamer.Instance.GetTypeName(result));
            }
            return result;
        }

        private static string GetCompositeTypeName(CompositeType compositeType, JavaSettings settings)
        {
            string result = null;
            if (compositeType != null)
            {
                result = compositeType.Name.ToString();

                if (settings.IsFluent)
                {
                    result = string.IsNullOrEmpty(result) || !innerModelCompositeType.Contains(compositeType) ? result : result + "Inner";
                }
            }
            return result;
        }

        private static string GetSequenceTypeName(SequenceType sequenceType, JavaSettings settings)
        {
            string result = null;
            if (sequenceType != null)
            {
                result = $"List<{IModelTypeName(sequenceType.ElementType, settings)}>";
                if (pagedListTypes.Contains(sequenceType))
                {
                    result = "Paged" + result;
                }
            }
            return result;
        }

        private static IEnumerable<Property> GetCompositeTypeProperties(CompositeType compositeType, JavaSettings settings)
        {
            IEnumerable<Property> result = compositeType.Properties;

            if (settings.IsFluent)
            {
                bool compositeTypeIsInnerModel = innerModelCompositeType.Contains(compositeType);
                foreach (Property property in result)
                {
                    if (compositeTypeIsInnerModel)
                    {
                        innerModelProperties.Add(property);
                    }
                    else
                    {
                        innerModelProperties.Remove(property);
                    }
                }
            }

            return result;
        }

        private static string GetCompositeTypePackage(string compositeTypeName, CodeModel codeModel, bool compositeTypeIsExternalExtension, bool compositeTypeIsAzureResourceExtension, JavaSettings settings)
        {
            string result;

            if (settings.IsFluent)
            {
                if (CompositeTypeIsResource(compositeTypeName, compositeTypeIsAzureResourceExtension))
                {
                    result = "com.microsoft.azure.v2";
                }
                else if (compositeTypeIsExternalExtension)
                {
                    result = "com.microsoft.rest.v2";
                }
                else if (compositeTypeName.EndsWith("Inner", StringComparison.Ordinal))
                {
                    result = (codeModel?.Namespace.ToLowerInvariant()) + ".implementation";
                }
                else
                {
                    result = (codeModel?.Namespace.ToLowerInvariant());
                }
            }
            else if (settings.IsAzure)
            {
                if (CompositeTypeIsResource(compositeTypeName, compositeTypeIsAzureResourceExtension))
                {
                    result = "com.microsoft.azure.v2";
                }
                else
                {
                    if (compositeTypeIsExternalExtension)
                    {
                        result = "com.microsoft.rest.v2";
                    }
                    else
                    {
                        result = codeModel?.Namespace.ToLowerInvariant();
                    }
                }
            }
            else
            {
                if (compositeTypeIsExternalExtension)
                {
                    result = "com.microsoft.rest.v2";
                }
                else
                {
                    result = string.Join(".", codeModel?.Namespace.ToLowerInvariant(), "models");
                }
            }

            return result;
        }

        private static string GetCompositeTypeModelsPackage(CompositeType compositeType, JavaSettings settings)
        {
            string result;

            if (settings.IsFluent)
            {
                result = innerModelCompositeType.Contains(compositeType) ? ".implementation" : "";
            }
            else
            {
                result = modelsPackage;
            }

            return result;
        }

        private static IEnumerable<string> CompositeTypeGenericTypeImports(string compositeTypeName, CodeModel codeModel, bool compositeTypeIsExternalExtension, bool compositeTypeIsAzureResourceExtension, JavaSettings settings)
        {
            List<string> result = new List<string>();

            string[] types = compositeTypeName.Split(new String[] { "<", ">", ",", ", " }, StringSplitOptions.RemoveEmptyEntries);
            foreach (string innerTypeName in types.Where(t => !string.IsNullOrWhiteSpace(t)))
            {
                string trimmedInnerTypeName = innerTypeName.Trim();
                if (!primaryTypes.Contains(trimmedInnerTypeName))
                {
                    result.AddRange(CompositeTypeImports(compositeTypeName, codeModel, compositeTypeIsExternalExtension, compositeTypeIsAzureResourceExtension, settings));
                }
            }

            return result;
        }

        private static bool CompositeTypeIsResource(CompositeType compositeType, JavaSettings settings)
            => CompositeTypeIsResource(IModelTypeName(compositeType, settings), CompositeTypeIsAzureResourceExtension(compositeType));

        private static bool CompositeTypeIsResource(string compositeTypeName, bool isAzureResourceExtension)
            => compositeTypeName == "Resource" || (compositeTypeName == "SubResource" && isAzureResourceExtension);

        private static bool CompositeTypeNeedsFlatten(CompositeType compositeType, JavaSettings settings)
            => GetCompositeTypeProperties(compositeType, settings).Any(p => p.WasFlattened());

        private static string CompositeTypeExceptionTypeDefinitionName(CompositeType compositeType, JavaSettings settings)
        {
            string result = GetCompositeTypeName(compositeType, settings) + "Exception";

            if (compositeType.Extensions.ContainsKey(SwaggerExtensions.NameOverrideExtension))
            {
                JContainer ext = compositeType.Extensions[SwaggerExtensions.NameOverrideExtension] as JContainer;
                if (ext != null && ext["name"] != null)
                {
                    result = ext["name"].ToString();
                }
            }
            return result;
        }

        private static IEnumerable<CompositeType> CompositeTypeSubTypes(CompositeType compositeType)
        {
            if (compositeType.BaseIsPolymorphic)
            {
                foreach (CompositeType type in compositeType.CodeModel.ModelTypes)
                {
                    if (type.BaseModelType != null &&
                        type.BaseModelType.SerializedName == compositeType.SerializedName)
                    {
                        yield return type;
                    }
                }
            }
        }

        private static bool GetExtensionBool(IDictionary<string, object> extensions, string extensionName)
            => extensions?.Get<bool>(extensionName) == true;

        private static bool GetExtensionBool(ModelType modelType, string extensionName)
            => GetExtensionBool(modelType?.Extensions, extensionName);

        private static bool CompositeTypeIsExternalExtension(CompositeType compositeType)
            => GetExtensionBool(compositeType, SwaggerExtensions.ExternalExtension);

        private static bool CompositeTypeIsAzureResourceExtension(CompositeType compositeType)
            => GetExtensionBool(compositeType, AzureExtensions.AzureResourceExtension);

        private static string SequenceTypeGetPageImplType(IModelType modelType)
            => DictionaryGet(pageImplTypes, modelType);

        private static void SequenceTypeSetPageImplType(IModelType modelType, string pageImplType)
            => pageImplTypes[modelType] = pageImplType;

        private static Method ResponseGetParent(Response response)
            => DictionaryGet(responseParents, response);

        private static void ResponseSetParent(Response response, Method parent)
            => responseParents[response] = parent;

        private static bool ResponseIsPagedResponse(Response response)
        {
            Method parent = ResponseGetParent(response);
            return MethodIsPagingNextOperation(parent) || MethodIsPagingOperation(parent);
        }

        private static IModelType ResponseBodyClientType(Response response, JavaSettings settings)
        {
            IModelType result = GetIModelTypeResponseVariant(ResponseBodyWireType(response));
            if (settings.IsAzureOrFluent && result is SequenceType bodySequenceType && ResponseIsPagedResponse(response))
            {
                SequenceType resultSequenceType = DependencyInjection.New<SequenceType>();
                resultSequenceType.ElementType = bodySequenceType.ElementType;
                SequenceTypeSetPageImplType(resultSequenceType, SequenceTypeGetPageImplType(bodySequenceType));
                pagedListTypes.Add(resultSequenceType);
                result = resultSequenceType;
            }
            return result;
        }

        private static TValue DictionaryGet<TKey, TValue>(IDictionary<TKey, TValue> dictionary, TKey key) where TValue : class
            => dictionary.ContainsKey(key) ? dictionary[key] : null;

        private static string ResponseGenericBodyClientTypeString(Response response, JavaSettings settings)
        {
            string result;

            if (settings.IsAzureOrFluent)
            {
                if (ResponseBodyClientType(response, settings) is SequenceType bodySequenceType && ResponseIsPagedResponse(response))
                {
                    result = $"PagedList<{IModelTypeName(bodySequenceType.ElementType, settings)}>";
                }
                else
                {
                    IModelType responseBodyWireType = ResponseBodyWireType(response);
                    IModelType responseVariant = GetIModelTypeResponseVariant(responseBodyWireType);
                    if (PrimaryTypeNullable(responseVariant as PrimaryType) != false)
                    {
                        result = IModelTypeName(responseVariant, settings);
                    }
                    else
                    {
                        result = IModelTypeName(responseBodyWireType, settings);
                    }
                }
            }
            else
            {
                IModelType bodyWireType = ResponseBodyWireType(response);
                IModelType responseVariant = GetIModelTypeResponseVariant(bodyWireType);
                if (PrimaryTypeNullable(responseVariant as PrimaryType) != false)
                {
                    result = IModelTypeName(responseVariant, settings);
                }
                else
                {
                    result = IModelTypeName(bodyWireType, settings);
                }
            }

            return result;
        }

        private static string ResponseServiceFutureGenericParameterString(Response response, JavaSettings settings)
        {
            string result;

            if (settings.IsAzureOrFluent)
            {
                if (ResponseBodyClientType(response, settings) is SequenceType bodySequenceType && ResponseIsPagedResponse(response))
                {
                    result = $"List<{IModelTypeName(bodySequenceType.ElementType, settings)}>";
                }
                result = ResponseGenericBodyClientTypeString(response, settings);
            }
            else
            {
                result = ResponseGenericBodyClientTypeString(response, settings);
            }

            return result;
        }

        private static string ResponseServiceResponseGenericParameterString(Response response, JavaSettings settings)
        {
            string result;

            if (settings.IsAzureOrFluent && ResponseBodyClientType(response, settings) is SequenceType bodySequenceType && (ResponseIsPagedResponse(response) || MethodSimulateAsPagingOperation(ResponseGetParent(response), settings)))
            {
                result = $"Page<{IModelTypeName(bodySequenceType.ElementType, settings)}>";
            }
            else
            {
                result = ResponseGenericBodyClientTypeString(response, settings);
            }

            return result;
        }

        private static string ResponseClientCallbackTypeString(Response response, JavaSettings settings)
        {
            string result;

            if (settings.IsAzureOrFluent && response.Body is SequenceType && ResponseIsPagedResponse(response))
            {
                result = IModelTypeName(ResponseBodyClientType(response, settings), settings);
            }
            else
            {
                result = ResponseGenericBodyClientTypeString(response, settings);
            }

            return result;
        }

        private static IModelType ResponseBodyWireType(Response response)
        {
            IModelType result = response.Body;
            if (result == null)
            {
                result = DependencyInjection.New<PrimaryType>(KnownPrimaryType.None);
            }
            return result;
        }

        private static IModelType ResponseHeaderClientType(Response response)
            => GetIModelTypeResponseVariant(response.Headers);

        private static string ResponseSequenceElementTypeString(Response response, JavaSettings settings)
            => response.Body is SequenceType bodySequenceType ? IModelTypeName(bodySequenceType.ElementType, settings) : "Void";

        private static string ResponseReturnValueWireType(Response response)
        {
            string returnValueWireType = null;

            IModelType body = response.Body;
            if (body != null)
            {
                Stack<IModelType> typeStack = new Stack<IModelType>();
                typeStack.Push(body);
                while (typeStack.Any())
                {
                    IModelType currentType = typeStack.Pop();
                    if (currentType is SequenceType currentSequenceType)
                    {
                        typeStack.Push(currentSequenceType.ElementType);
                    }
                    else if (currentType is DictionaryType currentDictionaryType)
                    {
                        typeStack.Push(currentDictionaryType.ValueType);
                    }
                    else if (currentType is PrimaryType currentPrimaryType)
                    {
                        string currentPrimaryTypeName = currentPrimaryType?.Name?.FixedValue;
                        if (currentPrimaryTypeName.EqualsIgnoreCase("Base64Url") ||
                            currentPrimaryTypeName.EqualsIgnoreCase("DateTimeRfc1123") ||
                            currentPrimaryTypeName.EqualsIgnoreCase("UnixTime"))
                        {
                            returnValueWireType = currentPrimaryTypeName;
                            break;
                        }
                    }
                }
            }

            return returnValueWireType;
        }

        private static IEnumerable<string> ResponseInterfaceImports(Response response, JavaSettings settings)
            => GetIModelTypeImports(ResponseBodyClientType(response, settings), settings).Concat(GetIModelTypeImports(ResponseHeaderClientType(response), settings));

        private static IEnumerable<string> ResponseImplImports(Response response, JavaSettings settings)
        {
            List<string> imports = new List<string>(ResponseInterfaceImports(response, settings));

            IModelType bodyWireType = ResponseBodyWireType(response);
            imports.AddRange(GetIModelTypeImports(bodyWireType, settings));

            IModelType responseHeaders = response.Headers;
            imports.AddRange(GetIModelTypeImports(responseHeaders, settings));

            string returnValueWireType = ResponseReturnValueWireType(response);
            if (returnValueWireType != null)
            {
                imports.Add("com.microsoft.rest.v2.annotations.ReturnValueWireType");
                imports.Add("com.microsoft.rest.v2." + returnValueWireType);
            }

            IModelType bodyClientType = ResponseBodyClientType(response, settings);
            IModelType headerClientType = ResponseHeaderClientType(response);
            if (((bodyWireType == null ? bodyClientType != null : !bodyWireType.StructurallyEquals(bodyClientType)) && IModelTypeName(bodyClientType, settings) != "void") ||
                (responseHeaders == null ? headerClientType != null : !responseHeaders.StructurallyEquals(headerClientType)))
            {
                IModelType responseBody = response.Body;
                if (responseBody is SequenceType || responseHeaders is SequenceType)
                {
                    imports.Add("java.util.ArrayList");
                }
                else if (responseBody is DictionaryType || responseHeaders is DictionaryType)
                {
                    imports.Add("java.util.HashMap");
                }
            }
            return imports;
        }

        private static bool MethodIsLongRunningOperation(Method method)
            => GetExtensionBool(method?.Extensions, AzureExtensions.LongRunningExtension);

        private static ISet<string> GetClientInterfaceMethodImports(Method method, JavaSettings settings)
        {
            HashSet<string> imports = new HashSet<string>();

            // static imports
            imports.Add("io.reactivex.Observable");
            imports.Add("io.reactivex.Single");
            imports.Add("com.microsoft.rest.v2.ServiceFuture");
            imports.Add("com.microsoft.rest.v2.ServiceCallback");
            imports.Add("com.microsoft.rest.v2.RestResponse");

            Response methodReturnType = method.ReturnType;
            if (methodReturnType.Body == null)
            {
                imports.Add("io.reactivex.Completable");
            }
            else
            {
                imports.Add("io.reactivex.Maybe");
            }

            // parameter types
            foreach (Parameter parameter in method.Parameters)
            {
                imports.AddRange(GetIModelTypeImports(ParameterClientType(parameter), settings));
            }

            // return type
            imports.AddRange(ResponseInterfaceImports(methodReturnType, settings));

            // exceptions
            imports.AddRange(MethodExceptionImports(method, settings));

            if (settings.IsAzure)
            {
                if (MethodIsLongRunningOperation(method))
                {
                    imports.Add("com.microsoft.azure.v2.OperationStatus");
                }

                bool methodIsPagingOperation = MethodIsPagingOperation(method) || MethodIsPagingNextOperation(method);
                if (methodIsPagingOperation)
                {
                    imports.Remove("com.microsoft.rest.v2.ServiceCallback");
                    imports.Add("com.microsoft.azure.v2.ListOperationCallback");
                    imports.Add("com.microsoft.azure.v2.Page");
                    imports.Add("com.microsoft.azure.v2.PagedList");
                }

                if (settings.IsFluent)
                {
                    bool methodSimulateAsPagingOperation = MethodSimulateAsPagingOperation(method, settings);
                    if (methodIsPagingOperation || methodSimulateAsPagingOperation)
                    {
                        imports.Add("com.microsoft.azure.v2.PagedList");

                        if (methodIsPagingOperation)
                        {
                            imports.Add("com.microsoft.azure.v2.ListOperationCallback");
                        }

                        if (!methodSimulateAsPagingOperation)
                        {
                            imports.Remove("com.microsoft.rest.v2.ServiceCallback");
                        }

                        if (ResponseBodyClientType(methodReturnType, settings) is SequenceType pageType)
                        {
                            imports.AddRange(CompositeTypeImportsFluent(SequenceTypeGetPageImplType(pageType), null, false, false, settings));
                        }
                    }
                }
            }

            return imports;
        }

        private static IEnumerable<string> MethodImplImports(Method restAPIMethod, JavaSettings settings)
        {
            HashSet<string> imports = new HashSet<string>();

            // static imports
            imports.Add("io.reactivex.Observable");
            imports.Add("io.reactivex.Single");
            imports.Add("io.reactivex.functions.Function");
            imports.Add("com.microsoft.rest.v2.annotations.Headers");
            imports.Add("com.microsoft.rest.v2.annotations.ExpectedResponses");
            if (HasUnexpectedResponseExceptionType(restAPIMethod))
            {
                imports.Add("com.microsoft.rest.v2.annotations.UnexpectedResponseExceptionType");
            }
            imports.Add("com.microsoft.rest.v2.annotations.Host");
            imports.Add("com.microsoft.rest.v2.http.HttpClient");
            imports.Add("com.microsoft.rest.v2.ServiceFuture");
            imports.Add("com.microsoft.rest.v2.ServiceCallback");

            Response methodReturnType = restAPIMethod.ReturnType;
            if (methodReturnType.Body == null)
            {
                imports.Add("io.reactivex.Completable");
            }
            else
            {
                imports.Add("io.reactivex.Maybe");
            }

            IEnumerable<Parameter> methodRetrofitParameters = MethodRetrofitParameters(restAPIMethod, settings);
            foreach (Parameter retrofitParameter in methodRetrofitParameters)
            {
                ParameterLocation location = retrofitParameter.Location;
                if (location == ParameterLocation.Body || !NeedsSpecialSerialization(ParameterGetModelType(retrofitParameter)))
                {
                    imports.AddRange(GetIModelTypeImports(ParameterWireType(retrofitParameter), settings));
                }

                if (location != ParameterLocation.None && location != ParameterLocation.FormData)
                {
                    imports.Add($"com.microsoft.rest.v2.annotations.{location.ToString()}Param");
                }

                if (location != ParameterLocation.Body)
                {
                    IModelType modelType = ParameterGetModelType(retrofitParameter);
                    if (modelType.IsPrimaryType(KnownPrimaryType.ByteArray))
                    {
                        imports.Add("org.apache.commons.codec.binary.Base64");
                    }
                    else if (modelType is SequenceType)
                    {
                        imports.Add("com.microsoft.rest.v2.CollectionFormat");
                    }
                }
            }

            // Http verb annotations
            imports.Add($"com.microsoft.rest.v2.annotations.{restAPIMethod.HttpMethod.ToString().ToUpperInvariant()}");

            // response type conversion
            if (restAPIMethod.Responses.Any())
            {
                imports.Add("com.google.common.reflect.TypeToken");
            }

            // validation
            if (HasClientMethodParametersOrClientPropertiesToValidate(restAPIMethod))
            {
                imports.Add("com.microsoft.rest.v2.Validator");
            }

            // parameters
            IEnumerable<Parameter> methodLocalParameters = GetRestAPIMethodParameters(restAPIMethod);
            IEnumerable<Parameter> methodLogicalParameters = restAPIMethod.LogicalParameters;
            foreach (Parameter parameter in methodLocalParameters.Concat(methodLogicalParameters))
            {
                imports.AddRange(GetIModelTypeImports(ParameterClientType(parameter), settings));
            }

            // return type
            IEnumerable<string> methodReturnTypeResponseImplImports = ResponseImplImports(methodReturnType, settings);
            imports.AddRange(methodReturnTypeResponseImplImports);

            // response type (can be different from return type)
            IEnumerable<Response> methodResponses = restAPIMethod.Responses.Values;
            foreach (Response methodResponse in methodResponses)
            {
                imports.AddRange(ResponseImplImports(methodResponse, settings));
            }

            // exceptions
            imports.AddRange(MethodExceptionImports(restAPIMethod, settings));

            // parameterized host
            bool isParameterizedHost;
            bool containsParameterizedHostExtension = restAPIMethod?.CodeModel?.Extensions?.ContainsKey(SwaggerExtensions.ParameterizedHostExtension) ?? false;
            if (settings.IsAzureOrFluent)
            {
                isParameterizedHost = containsParameterizedHostExtension && !MethodIsPagingNextOperation(restAPIMethod);
            }
            else
            {
                isParameterizedHost = containsParameterizedHostExtension;
            }

            if (isParameterizedHost)
            {
                imports.Add("com.microsoft.rest.v2.annotations.HostParam");
            }

            if (settings.IsAzureOrFluent)
            {
                bool methodIsLongRunningOperation = MethodIsLongRunningOperation(restAPIMethod);
                if (methodIsLongRunningOperation)
                {
                    imports.Add("com.microsoft.azure.v2.OperationStatus");
                    imports.Add("com.microsoft.azure.v2.util.ServiceFutureUtil");

                    restAPIMethod.Responses.Select(r => r.Value.Body).Concat(new IModelType[] { restAPIMethod.DefaultResponse.Body })
                        .SelectMany(t => GetIModelTypeImports(t, settings))
                        .Where(i => !restAPIMethod.Parameters.Any(p => GetIModelTypeImports(ParameterGetModelType(p), settings).Contains(i)))
                        .ForEach(i => imports.Remove(i));

                    // return type may have been removed as a side effect
                    imports.AddRange(methodReturnTypeResponseImplImports);
                }
                CodeModel methodCodeModel = restAPIMethod.CodeModel;
                string typeName = SequenceTypeGetPageImplType(ResponseBodyClientType(methodReturnType, settings));
                bool methodIsPagingOperation = MethodIsPagingOperation(restAPIMethod);
                bool methodIsPagingNextOperation = MethodIsPagingNextOperation(restAPIMethod);
                bool methodIsPagingNonPollingOperation = MethodIsPagingNonPollingOperation(restAPIMethod);
                if (methodIsPagingOperation || methodIsPagingNextOperation)
                {
                    imports.Remove("java.util.ArrayList");
                    imports.Remove("com.microsoft.rest.v2.ServiceCallback");
                    imports.Add("com.microsoft.azure.v2.ListOperationCallback");
                    imports.Add("com.microsoft.azure.v2.Page");
                    imports.Add("com.microsoft.azure.v2.PagedList");
                    imports.AddRange(CompositeTypeImportsAzure(typeName, methodCodeModel, false, false, settings));
                }
                else if (methodIsPagingNonPollingOperation)
                {
                    imports.AddRange(CompositeTypeImportsAzure(typeName, methodCodeModel, false, false, settings));
                }

                if (settings.IsFluent)
                {
                    string methodOperationExceptionTypeString = MethodOperationExceptionTypeString(restAPIMethod, settings);
                    if (methodOperationExceptionTypeString != "CloudException" && methodOperationExceptionTypeString != "RestException")
                    {
                        imports.RemoveWhere(i => CompositeTypeImportsAzure(methodOperationExceptionTypeString, methodCodeModel, false, false, settings).Contains(i));
                        imports.AddRange(CompositeTypeImportsFluent(methodOperationExceptionTypeString, methodCodeModel, false, false, settings));
                    }
                    if (methodIsLongRunningOperation)
                    {
                        restAPIMethod.Responses.Select(r => r.Value.Body).Concat(new IModelType[] { restAPIMethod.DefaultResponse.Body })
                            .SelectMany(t => GetIModelTypeImports(t, settings))
                            .Where(i => !restAPIMethod.Parameters.Any(p => GetIModelTypeImports(ParameterGetModelType(p), settings).Contains(i)))
                            .ForEach(i => imports.Remove(i));
                        // return type may have been removed as a side effect
                        imports.AddRange(ResponseImplImports(restAPIMethod.ReturnType, settings));
                    }

                    SequenceType pageType = ResponseBodyClientType(restAPIMethod.ReturnType, settings) as SequenceType;
                    bool methodSimulateAsPagingOperation = MethodSimulateAsPagingOperation(restAPIMethod, settings);
                    if (methodIsPagingOperation || methodIsPagingNextOperation || methodSimulateAsPagingOperation)
                    {
                        imports.Add("com.microsoft.azure.v2.PagedList");

                        if (methodIsPagingOperation || methodIsPagingNextOperation)
                        {
                            imports.Add("com.microsoft.azure.v2.ListOperationCallback");
                        }

                        if (!methodSimulateAsPagingOperation)
                        {
                            imports.Remove("com.microsoft.rest.v2.ServiceCallback");
                        }

                        imports.Remove("java.util.ArrayList");
                        imports.Add("com.microsoft.azure.v2.Page");
                    }

                    if ((methodIsPagingOperation || methodIsPagingNextOperation || methodSimulateAsPagingOperation || methodIsPagingNonPollingOperation) && pageType != null)
                    {
                        imports.RemoveWhere(i => CompositeTypeImportsAzure(SequenceTypeGetPageImplType(ResponseBodyClientType(methodReturnType, settings)), methodCodeModel, false, false, settings).Contains(i));
                    }
                }
            }

            return imports;
        }

        private static bool IsTopLevelResourceUrl(string url)
        {
            string[] urlSplits = url.Split('/');
            return urlSplits.Count() == 8 && StringComparer.OrdinalIgnoreCase.Equals(urlSplits[0], "subscriptions")
                                && StringComparer.OrdinalIgnoreCase.Equals(urlSplits[2], "resourceGroups")
                                && StringComparer.OrdinalIgnoreCase.Equals(urlSplits[4], "providers");
        }

        private enum MethodType
        {
            Other,
            ListBySubscription,
            ListByResourceGroup,
            Get,
            Delete
        }

        private static MethodType GetMethodType(Method method, JavaSettings settings)
        {
            Regex leading = new Regex("^/+");
            Regex trailing = new Regex("/+$");
            string methodUrl = trailing.Replace(leading.Replace(method.Url, ""), "");
            HttpMethod methodHttpMethod = method.HttpMethod;
            if (methodHttpMethod == HttpMethod.Get)
            {
                string[] urlSplits = methodUrl.Split('/');
                if ((urlSplits.Count() == 5 || urlSplits.Count() == 7)
                    && StringComparer.OrdinalIgnoreCase.Equals(urlSplits[0], "subscriptions")
                    && MethodHasSequenceType(method.ReturnType.Body, settings))
                {
                    if (urlSplits.Count() == 5)
                    {
                        if (StringComparer.OrdinalIgnoreCase.Equals(urlSplits[2], "providers"))
                        {
                            return MethodType.ListBySubscription;
                        }
                        else
                        {
                            return MethodType.ListByResourceGroup;
                        }
                    }
                    else if (StringComparer.OrdinalIgnoreCase.Equals(urlSplits[2], "resourceGroups"))
                    {
                        return MethodType.ListByResourceGroup;
                    }
                }
                if (IsTopLevelResourceUrl(methodUrl))
                {
                    return MethodType.Get;
                }
            }
            else if (methodHttpMethod == HttpMethod.Delete)
            {
                if (method.Name.ToLowerInvariant().StartsWith("begin")
                    || method.MethodGroup.Methods.Count(x => x.HttpMethod == HttpMethod.Delete) > 1)
                {
                    return MethodType.Other;
                }

                if (IsTopLevelResourceUrl(methodUrl))
                {
                    return MethodType.Delete;
                }
            }

            return MethodType.Other;
        }

        private static bool MethodSimulateAsPagingOperation(Method method, JavaSettings settings)
        {
            bool result = false;

            string wellKnownMethodName = MethodWellKnownMethodName(method, settings);
            if (!string.IsNullOrWhiteSpace(wellKnownMethodName))
            {
                MethodType methodType = GetMethodType(method, settings);
                if (methodType == MethodType.ListByResourceGroup || methodType == MethodType.ListBySubscription)
                {
                    result = true;
                }
            }

            return result;
        }

        private static string GetMethodName(Method method, JavaSettings settings)
        {
            string result = method.Name;

            string wellKnownMethodName = MethodWellKnownMethodName(method, settings);
            if (!string.IsNullOrWhiteSpace(wellKnownMethodName))
            {
                IParent methodParent = method.Parent;
                string uniqueName = CodeNamer.Instance.GetUnique(wellKnownMethodName, method, methodParent.IdentifiersInScope, methodParent.Children.Except(method.SingleItemAsEnumerable()));
                if (uniqueName != result)
                {
                    result = uniqueName;
                }
            }

            return result.ToCamelCase();
        }

        private static void SetMethodName(Method method, string methodName)
        {
            method.Name = methodName;
        }

        private static string MethodWellKnownMethodName(Method method, JavaSettings settings)
        {
            string result = null;

            MethodGroup methodGroup = method.MethodGroup;
            if (!string.IsNullOrEmpty(GetMethodGroupName(methodGroup)))
            {
                MethodType methodType = GetMethodType(method, settings);
                if (methodType != MethodType.Other)
                {
                    if (methodGroup.Methods.Count(methodGroupMethod => GetMethodType(methodGroupMethod, settings) == methodType) == 1)
                    {
                        switch (methodType)
                        {
                            case MethodType.ListBySubscription:
                                result = List;
                                break;

                            case MethodType.ListByResourceGroup:
                                result = ListByResourceGroup;
                                break;

                            case MethodType.Delete:
                                result = Delete;
                                break;

                            case MethodType.Get:
                                result = GetByResourceGroup;
                                break;

                            default:
                                throw new Exception("Flow should not hit this statement.");
                        }
                    }
                }
            }

            return result;
        }

        private static bool MethodIsPagingNextOperation(Method method)
            => GetExtensionBool(method?.Extensions, "nextLinkMethod");

        private static bool MethodIsPagingOperation(Method method)
            => method.Extensions.ContainsKey(AzureExtensions.PageableExtension) &&
                method.Extensions[AzureExtensions.PageableExtension] != null &&
                !MethodIsPagingNextOperation(method);

        private static bool MethodIsPagingNonPollingOperation(Method method)
            => method.Extensions.ContainsKey(AzureExtensions.PageableExtension) &&
                    method.Extensions[AzureExtensions.PageableExtension] == null &&
                    !MethodIsPagingNextOperation(method);

        private static string MethodOperationExceptionTypeString(Method method, JavaSettings settings)
        {
            string result;

            if (settings.IsAzureOrFluent)
            {
                if (method.DefaultResponse.Body == null || IModelTypeName(method.DefaultResponse.Body, settings) == "CloudError")
                {
                    result = "CloudException";
                }
                else if (method.DefaultResponse.Body is CompositeType)
                {
                    CompositeType type = method.DefaultResponse.Body as CompositeType;
                    result = CompositeTypeExceptionTypeDefinitionName(type, settings);
                }
                else
                {
                    result = "RestException";
                }
            }
            else
            {
                if (method.DefaultResponse.Body is CompositeType)
                {
                    CompositeType type = method.DefaultResponse.Body as CompositeType;
                    result = CompositeTypeExceptionTypeDefinitionName(type, settings);
                }
                else
                {
                    result = "RestException";
                }
            }

            return result;
        }

        private static IEnumerable<Parameter> MethodRetrofitParameters(Method method, JavaSettings settings)
        {
            List<Parameter> parameters = method.LogicalParameters.Where(p => p.Location != ParameterLocation.None).ToList();

            if (settings.IsAzureOrFluent && MethodIsPagingNextOperation(method))
            {
                parameters.RemoveAll(p => p.Location == ParameterLocation.Path);

                Parameter nextUrlParam = DependencyInjection.New<Parameter>();
                nextUrlParam.SerializedName = "nextUrl";
                nextUrlParam.Documentation = "The URL to get the next page of items.";
                nextUrlParam.Location = ParameterLocation.Path;
                nextUrlParam.IsRequired = true;
                ParameterSetModelType(nextUrlParam, DependencyInjection.New<PrimaryType>(KnownPrimaryType.String));
                SetParameterName(nextUrlParam, "nextUrl");
                nextUrlParam.Extensions.Add(SwaggerExtensions.SkipUrlEncodingExtension, true);
                parameters.Insert(0, nextUrlParam);
            }

            return parameters;
        }

        private static string MethodParameterDeclaration(Method method, JavaSettings settings, IEnumerable<Parameter> parameters)
        {
            string parameterPrefix = (settings.IsAzureOrFluent && (MethodIsPagingOperation(method) || MethodIsPagingNextOperation(method)) ? "final " : "");
            return string.Join(", ", parameters.Select(parameter =>
            {
                string parameterType = IModelTypeParameterVariantName(ParameterClientType(parameter), settings);
                string parameterName = GetParameterName(parameter);
                return $"{parameterPrefix}{parameterType} {parameterName}";
            }));
        }

        private static IEnumerable<string> MethodExceptionImports(Method method, JavaSettings settings)
        {
            HashSet<string> exceptionImports = new HashSet<string>();
            exceptionImports.Add("java.io.IOException");

            string methodOperationExceptionTypeImport = null;
            string methodOperationExceptionTypeName = MethodOperationExceptionTypeString(method, settings);
            switch (methodOperationExceptionTypeName)
            {
                case "CloudException":
                    methodOperationExceptionTypeImport = "com.microsoft.azure.v2.CloudException";
                    break;
                case "RestException":
                    methodOperationExceptionTypeImport = "com.microsoft.rest.v2.RestException";
                    break;
                default:
                    methodOperationExceptionTypeImport = $"{method.CodeModel.Namespace.ToLowerInvariant()}.models.{methodOperationExceptionTypeName}";
                    break;
            }
            exceptionImports.Add(methodOperationExceptionTypeImport);

            return exceptionImports;
        }

        private static string MethodReturnTypeResponseName(Method method, JavaSettings settings)
            => IModelTypeName(IModelTypeServiceResponseVariant(ResponseBodyClientType(method.ReturnType, settings)), settings);

        private static void MethodPagingGroupedParameterTransformation(Method method, bool filterRequired, JavaSettings settings, JavaBlock block)
        {
            if (MethodIsPagingOperation(method))
            {
                string invocation;
                Method nextMethod = MethodGetPagingNextMethodWithInvocation(method, settings, out invocation);
                if (!method.InputParameterTransformation.IsNullOrEmpty() && !nextMethod.InputParameterTransformation.IsNullOrEmpty())
                {
                    Parameter groupedType = method.InputParameterTransformation.First().ParameterMappings[0].InputParameter;
                    Parameter nextGroupType = nextMethod.InputParameterTransformation.First().ParameterMappings[0].InputParameter;

                    string nextGroupTypeName = GetParameterName(nextGroupType);
                    string groupedTypeName = GetParameterName(groupedType);
                    if (nextGroupTypeName != groupedTypeName && (!filterRequired || groupedType.IsRequired))
                    {
                        string nextGroupTypeCamelCaseName = nextGroupTypeName.ToCamelCase();
                        string groupedTypeCamelCaseName = groupedTypeName.ToCamelCase();

                        string nextGroupTypeCodeName = CodeNamer.Instance.GetTypeName(nextGroupTypeName) + (settings.IsFluent ? "Inner" : "");

                        if (!groupedType.IsRequired)
                        {
                            block.Line($"{nextGroupTypeCodeName} {nextGroupTypeCamelCaseName} = null;");
                            block.Line($"if ({groupedTypeCamelCaseName} != null) {{");
                            block.IncreaseIndent();
                            block.Line($"{nextGroupTypeCamelCaseName} = new {nextGroupTypeCodeName}();");
                        }
                        else
                        {
                            block.Line($"{nextGroupTypeCodeName} {nextGroupTypeCamelCaseName} = new {nextGroupTypeCodeName}();");
                        }

                        foreach (Parameter outParam in nextMethod.InputParameterTransformation.Select(t => t.OutputParameter))
                        {
                            string outParamName = GetParameterName(outParam);
                            block.Line($"{nextGroupTypeCamelCaseName}.with{outParamName.ToPascalCase()}({groupedTypeCamelCaseName}.{outParamName.ToCamelCase()}());");
                        }

                        if (!groupedType.IsRequired)
                        {
                            block.DecreaseIndent();
                            block.Line("}");
                        }
                    }
                }
            }
        }

        private static string MethodNextMethodParameterInvocation(Method method, JavaSettings settings, bool filterRequired)
        {
            string invocation;
            Method nextMethod = MethodGetPagingNextMethodWithInvocation(method, settings, out invocation);
            if (filterRequired)
            {
                if (method.InputParameterTransformation.IsNullOrEmpty() || nextMethod.InputParameterTransformation.IsNullOrEmpty())
                {
                    return string.Join(", ", GetRestAPIMethodParameters(nextMethod).Select(p => p.IsRequired ? GetParameterName(p) : "null"));
                }
                var groupedType = method.InputParameterTransformation.First().ParameterMappings[0].InputParameter;
                var nextGroupType = nextMethod.InputParameterTransformation.First().ParameterMappings[0].InputParameter;
                List<string> invocations = new List<string>();
                foreach (Parameter parameter in GetRestAPIMethodParameters(nextMethod))
                {
                    if (parameter.IsRequired)
                    {
                        invocations.Add(GetParameterName(parameter));
                    }
                    else if (GetParameterName(parameter) == GetParameterName(nextGroupType) && groupedType.IsRequired)
                    {
                        invocations.Add(GetParameterName(parameter));
                    }
                    else
                    {
                        invocations.Add("null");
                    }
                }
                return string.Join(", ", invocations);
            }
            else
            {
                return ArgumentList(GetRestAPIMethodParameters(nextMethod).Where(p => !p.IsConstant));
            }
        }

        private static string MethodPagingNextPageLinkParameterName(Method method, JavaSettings settings)
        {
            string invocation;
            Method nextMethod = MethodGetPagingNextMethodWithInvocation(method, settings, out invocation);
            return GetParameterName(nextMethod.Parameters.First(p => GetParameterName(p).StartsWith("next", StringComparison.OrdinalIgnoreCase)));
        }

        private static Method MethodGetPagingNextMethodWithInvocation(Method method, JavaSettings settings, out string invocation, bool async = false, bool singlePage = true)
        {
            string methodSuffixString = "";
            if (singlePage)
            {
                methodSuffixString = "SinglePage";
            }
            if (MethodIsPagingNextOperation(method))
            {
                invocation = GetMethodName(method, settings) + methodSuffixString + (async ? "Async" : "");
                return method;
            }
            string name = method.Extensions.GetValue<Fixable<string>>("nextMethodName")?.ToCamelCase();
            string group = method.Extensions.GetValue<Fixable<string>>("nextMethodGroup")?.ToCamelCase();
            group = CodeNamer.Instance.GetMethodGroupName(group);

            // The PagingNextMethod can be located in a different method group than this one.
            // It may or may not be explicitly declared.
            Method methodModel =
                method.CodeModel.Methods.FirstOrDefault(m =>
                    (group == null ? m.Group == null : group.Equals(m.Group, StringComparison.OrdinalIgnoreCase))
                    && GetMethodName(m, settings).Equals(name, StringComparison.OrdinalIgnoreCase));
            group = group.ToPascalCase();
            name = name + methodSuffixString;
            if (async)
            {
                name = name + "Async";
            }
            if (group == null || method.Group == methodModel.Group)
            {
                invocation = name;
            }
            else
            {
                invocation = $"{MethodClientReference(method).Replace("this.", "")}.get{group}().{name}";
            }
            return methodModel;
        }

        private static string MethodGetPagingNextMethodInvocation(Method method, JavaSettings settings, bool singlePage = true)
        {
            string invocation;
            MethodGetPagingNextMethodWithInvocation(method, settings, out invocation, true, singlePage);
            return invocation;
        }

        private static IEnumerable<Parameter> MethodOrderedRetrofitParameters(Method method, JavaSettings settings)
        {
            IEnumerable<Parameter> retrofitParameters = MethodRetrofitParameters(method, settings);
            return retrofitParameters.Where(p => p.Location == ParameterLocation.Path)
                .Union(retrofitParameters.Where(p => p.Location != ParameterLocation.Path));
        }

        private static string ArgumentList(IEnumerable<Parameter> parameters)
            => string.Join(", ", parameters.Select(p => GetParameterName(p)));

        private static string MethodParameterApiInvocation(Method method, JavaSettings settings)
        {
            bool shouldUseXmlSerialization = method.CodeModel.ShouldGenerateXmlSerialization;

            IEnumerable<string> arguments = MethodOrderedRetrofitParameters(method, settings)
                .Select(parameter => shouldUseXmlSerialization && (ParameterWireType(parameter) is SequenceType)
                    ? $"new {ParameterWireType(parameter).XmlName}Wrapper({ParameterWireName(parameter)})"
                    : ParameterWireName(parameter));

            return string.Join(", ", arguments);
        }

        private static string MethodRestResponseHeadersName(Method method, JavaSettings settings)
            => method.ReturnType.Headers == null
                ? "Void"
                : IModelTypeName(ResponseHeaderClientType(method.ReturnType), settings);

        private static string MethodRestResponseAbstractTypeName(Method method, JavaSettings settings)
        {
            Response methodReturnType = method.ReturnType;
            string deserializedResponseHeadersType = MethodRestResponseHeadersName(method, settings);
            string deserializedResponseBodyType = methodReturnType.Body == null ? "Void" : ResponseServiceResponseGenericParameterString(methodReturnType, settings);
            return $"RestResponse<{deserializedResponseHeadersType}, {deserializedResponseBodyType}>";
        }

        private static string MethodRestResponseConcreteTypeName(Method method, JavaSettings settings)
        {
            Response methodReturnType = method.ReturnType;

            string deserializedResponseHeadersType = MethodRestResponseHeadersName(method, settings);

            string deserializedResponseBodyType;
            if (methodReturnType.Body == null)
            {
                deserializedResponseBodyType = "Void";
            }
            else if (settings.IsAzureOrFluent && ResponseBodyClientType(methodReturnType, settings) is SequenceType bodySequenceType && (ResponseIsPagedResponse(methodReturnType) || MethodSimulateAsPagingOperation(ResponseGetParent(methodReturnType), settings)))
            {
                deserializedResponseBodyType = $"{SequenceTypeGetPageImplType(bodySequenceType)}<{IModelTypeName(bodySequenceType.ElementType, settings)}>";
            }
            else
            {
                deserializedResponseBodyType = ResponseGenericBodyClientTypeString(methodReturnType, settings);
            }

            return $"RestResponse<{deserializedResponseHeadersType}, {deserializedResponseBodyType}>";
        }

        private static string MethodClientReference(Method method)
            => method.Group.IsNullOrEmpty() ? "this" : "this.client";

        private static void MethodParameterConversion(Method method, JavaSettings settings, IEnumerable<Parameter> parameters, JavaBlock block)
        {
            string methodClientReference = MethodClientReference(method);
            foreach (Parameter parameter in parameters)
            {
                if (ParameterNeedsConversion(parameter))
                {
                    string source = GetParameterName(parameter);

                    bool addedConversion = false;
                    ParameterLocation parameterLocation = parameter.Location;
                    if (parameterLocation != ParameterLocation.Body &&
                        parameterLocation != ParameterLocation.FormData &&
                        NeedsSpecialSerialization(ParameterGetModelType(parameter)))
                    {
                        IModelType clientType = ParameterClientType(parameter);
                        IModelType wireType = ParameterWireType(parameter);
                        string wireTypeName = IModelTypeName(wireType, settings);
                        string wireName = ParameterWireName(parameter);

                        if (clientType is PrimaryType primaryClientType && primaryClientType.IsPrimaryType(KnownPrimaryType.ByteArray))
                        {
                            if (wireType.IsPrimaryType(KnownPrimaryType.String))
                            {
                                block.Line($"{wireTypeName} {wireName} = Base64.encodeBase64String({source});");
                            }
                            else
                            {
                                block.Line($"{wireTypeName} {wireName} = Base64Url.encode({source});");
                            }
                            addedConversion = true;
                        }
                        else if (clientType is SequenceType)
                        {
                            block.Line("{0} {1} = {2}.serializerAdapter().serializeList({3}, CollectionFormat.{4});",
                                wireTypeName,
                                wireName,
                                methodClientReference,
                                source,
                                parameter.CollectionFormat.ToString().ToUpperInvariant());
                            addedConversion = true;
                        }
                    }

                    if (!addedConversion)
                    {
                        ParameterConvertClientTypeToWireType(block, settings, parameter, ParameterWireType(parameter), source, ParameterWireName(parameter), methodClientReference);
                    }
                }
            }
        }

        private static void MethodBuildInputMappings(Method method, JavaSettings settings, bool filterRequired, JavaBlock block)
        {
            foreach (ParameterTransformation transformation in method.InputParameterTransformation)
            {
                Parameter transformationOutputParameter = transformation.OutputParameter;
                string outParamName = GetParameterName(transformationOutputParameter);
                while (method.Parameters.Any(p => GetParameterName(p) == outParamName))
                {
                    outParamName += "1";
                }

                SetParameterName(transformationOutputParameter, outParamName);

                IEnumerable<ParameterMapping> transformationParameterMappings = transformation.ParameterMappings;
                string nullCheck = string.Join(" || ", transformationParameterMappings.Where(m => !m.InputParameter.IsRequired).Select(m => GetParameterName(m.InputParameter) + " != null"));
                bool conditionalAssignment = !string.IsNullOrEmpty(nullCheck) && !transformationOutputParameter.IsRequired && !filterRequired;
                if (conditionalAssignment)
                {
                    block.Line("{0} {1} = null;",
                        IModelTypeParameterVariantName(ParameterClientType(transformationOutputParameter), settings),
                        outParamName);
                    block.Line($"if ({nullCheck}) {{");
                    block.IncreaseIndent();
                }

                IModelType transformationOutputParameterModelType = ParameterGetModelType(transformationOutputParameter);
                bool transformationOutputParameterModelIsCompositeType = transformationOutputParameterModelType is CompositeType;
                string transformationOutputParameterClientParameterVariantTypeName = IModelTypeParameterVariantName(ParameterClientType(transformationOutputParameter), settings);
                if (transformationParameterMappings.Any(m => !string.IsNullOrEmpty(m.OutputParameterProperty)) && transformationOutputParameterModelIsCompositeType)
                {
                    block.Line("{0}{1} = new {2}();",
                        !conditionalAssignment ? transformationOutputParameterClientParameterVariantTypeName + " " : "",
                        outParamName,
                        IModelTypeName(transformationOutputParameterModelType, settings));
                }

                foreach (ParameterMapping mapping in transformationParameterMappings)
                {
                    string inputPath = GetParameterName(mapping.InputParameter);
                    if (mapping.InputParameterProperty != null)
                    {
                        inputPath += "." + CodeNamer.Instance.CamelCase(mapping.InputParameterProperty) + "()";
                    }
                    if (filterRequired && !mapping.InputParameter.IsRequired)
                    {
                        inputPath = "null";
                    }

                    string getMapping;
                    if (mapping.OutputParameterProperty != null)
                    {
                        getMapping = $".with{CodeNamer.Instance.PascalCase(mapping.OutputParameterProperty)}({inputPath})";
                    }
                    else
                    {
                        getMapping = $" = {inputPath}";
                    }

                    block.Line("{0}{1}{2};",
                        !conditionalAssignment && !transformationOutputParameterModelIsCompositeType ? transformationOutputParameterClientParameterVariantTypeName + " " : "",
                        outParamName,
                        getMapping);
                }

                if (conditionalAssignment)
                {
                    block.DecreaseIndent();
                    block.Line("}");
                }
            }
        }

        private static void AddRequiredNullableParameterChecks(JavaBlock block, Method method)
        {
            IEnumerable<Parameter> requiredNullableParameters = method.Parameters.Where((Parameter parameter) =>
            {
                bool result = !parameter.IsConstant && parameter.IsRequired;
                if (result)
                {
                    IModelType parameterModelType = ParameterGetModelType(parameter);
                    result = !parameterModelType.IsPrimaryType(KnownPrimaryType.Int) &&
                             !parameterModelType.IsPrimaryType(KnownPrimaryType.Double) &&
                             !parameterModelType.IsPrimaryType(KnownPrimaryType.Boolean) &&
                             !parameterModelType.IsPrimaryType(KnownPrimaryType.Long) &&
                             !parameterModelType.IsPrimaryType(KnownPrimaryType.UnixTime);
                }
                return result;
            });

            foreach (Parameter requiredNullableParameter in requiredNullableParameters)
            {
                block.If($"{GetParameterName(requiredNullableParameter)} == null", ifBlock =>
                {
                    ifBlock.Line($"throw new IllegalArgumentException(\"Parameter {GetParameterName(requiredNullableParameter)} is required and cannot be null.\");");
                });
            }
        }

        private static void AddValidationChecks(JavaBlock block, Method method, bool onlyRequiredParameters)
        {
            IEnumerable<Parameter> parametersToValidate = GetClientMethodParametersAndClientPropertiesToValidate(method);
            if (onlyRequiredParameters)
            {
                parametersToValidate = parametersToValidate.Where(p => p.IsRequired);
            }
            foreach (Parameter param in parametersToValidate)
            {
                block.Line($"Validator.validate({GetParameterName(param)});");
            }
        }

        private static void AddOptionalOrConstantParameterVariables(JavaBlock block, Method restAPIMethod, JavaSettings settings, bool addOptionalParameterVariables)
        {
            foreach (Parameter parameter in GetRestAPIMethodParameters(restAPIMethod))
            {
                string parameterName = GetParameterName(parameter);
                IModelType parameterClientType = ParameterClientType(parameter);

                if (addOptionalParameterVariables && !parameter.IsRequired)
                {
                    block.Line($"final {IModelTypeName(parameterClientType, settings)} {parameterName} = {IModelTypeDefaultValue(parameterClientType, restAPIMethod, settings) ?? "null"};");
                }

                if (parameter.IsConstant)
                {
                    block.Line($"final {IModelTypeParameterVariantName(parameterClientType, settings)} {parameterName} = {GetParameterDefaultValue(parameter) ?? "null"};");
                }
            }
        }

        private static bool HasClientMethodParametersOrClientPropertiesToValidate(Method method)
            => GetClientMethodParametersAndClientPropertiesToValidate(method).Any();

        private static IEnumerable<Parameter> GetClientMethodParametersAndClientPropertiesToValidate(Method method)
            => method.Parameters.Where(parameter =>
            {
                bool result = !parameter.IsConstant;
                if (result)
                {
                    IModelType parameterModelType = ParameterGetModelType(parameter);
                    result = !(parameterModelType is PrimaryType) && !(parameterModelType is EnumType);
                }
                return result;
            });

        /// <summary>
        /// Get the required Client method overload parameters of the provided REST API method.
        /// </summary>
        /// <param name="restAPIMethod"></param>
        /// <returns></returns>
        private static IEnumerable<Parameter> GetClientMethodRequiredParameters(Method restAPIMethod)
            => GetClientMethodParameters(restAPIMethod).Where(parameter => parameter.IsRequired);

        /// <summary>
        /// Get the Client method overload parameters of the provided REST API method.
        /// </summary>
        /// <param name="restAPIMethod">The REST API method</param>
        /// <returns></returns>
        private static IEnumerable<Parameter> GetClientMethodParameters(Method restAPIMethod)
            => GetRestAPIMethodParameters(restAPIMethod).Where(parameter => !parameter.IsConstant);

        private static bool HasOptionalClientMethodParameters(Method restAPIMethod)
            => GetClientMethodParameters(restAPIMethod).Any(parameter => !parameter.IsRequired);

        /// <summary>
        /// Get the parameters for the provided REST API method.
        /// </summary>
        /// <param name="restAPIMethod">The REST API method</param>
        /// <returns></returns>
        private static IEnumerable<Parameter> GetRestAPIMethodParameters(Method restAPIMethod)
            => restAPIMethod.Parameters
                //Omit parameter-group properties for now since Java doesn't support them yet
                .Where(p => p != null && !p.IsClientProperty && !string.IsNullOrWhiteSpace(GetParameterName(p)))
                .OrderBy(item => !item.IsRequired);

        private static bool MethodHasSequenceType(IModelType modelType, JavaSettings settings)
        {
            if (modelType is SequenceType)
            {
                return true;
            }

            if (modelType is CompositeType ct)
            {
                return GetCompositeTypeProperties(ct, settings).Any(p => MethodHasSequenceType(GetPropertyModelType(p), settings));
            }

            return false;
        }

        private static IEnumerable<string> MethodGroupImplImports(MethodGroup methodGroup, JavaSettings settings)
        {
            IEnumerable<string> result;

            if (settings.IsFluent)
            {
                List<string> interfacesToImport = new List<string>();

                Method getMethod = methodGroup.Methods.FirstOrDefault(x => StringComparer.OrdinalIgnoreCase.Equals(GetMethodName(x, settings), GetByResourceGroup));
                if (getMethod != null && TakesTwoRequiredParameters(getMethod))
                {
                    interfacesToImport.Add(innerSupportsGetImport);
                }

                Method deleteMethod = methodGroup.Methods.FirstOrDefault(x => StringComparer.OrdinalIgnoreCase.Equals(GetMethodName(x, settings), Delete));
                if (deleteMethod != null && TakesTwoRequiredParameters(deleteMethod))
                {
                    interfacesToImport.Add(innerSupportsDeleteImport);
                }

                Method listMethod = methodGroup.Methods.FirstOrDefault(x => StringComparer.OrdinalIgnoreCase.Equals(GetMethodName(x, settings), List));
                Method listByResourceGroup = methodGroup.Methods.FirstOrDefault(x => StringComparer.OrdinalIgnoreCase.Equals(GetMethodName(x, settings), ListByResourceGroup));
                bool anyMethodSupportsInnerListing = listMethod != null && listByResourceGroup != null
                    && StringComparer.OrdinalIgnoreCase.Equals(
                        ResponseSequenceElementTypeString(listMethod.ReturnType, settings),
                        ResponseSequenceElementTypeString(listByResourceGroup.ReturnType, settings));
                if (anyMethodSupportsInnerListing)
                {
                    interfacesToImport.Add(innerSupportsListingImport);
                }

                List<string> imports = new List<string>();
                imports.AddRange(interfacesToImport);

                List<string> azureImplImports = new List<string>();
                azureImplImports.Add("com.microsoft.rest.v2.RestProxy");
                azureImplImports.Add("com.microsoft.rest.v2.RestResponse");
                if (MethodGroupTypeString(methodGroup, settings) == GetMethodGroupClientInterfaceName(methodGroup))
                {
                    azureImplImports.Add(GetMethodGroupClientInterfacePath(methodGroup, settings));
                }
                azureImplImports.AddRange(methodGroup.Methods.SelectMany(m => MethodImplImports(m, settings)));
                azureImplImports.Add("com.microsoft.azure.v2.AzureProxy");
                azureImplImports.Remove("com.microsoft.rest.v2.RestProxy");

                string ns = methodGroup.CodeModel.Namespace.ToLowerInvariant();
                foreach (string azureImplImport in azureImplImports)
                {
                    if (azureImplImport.StartsWith(ns + ".implementation", StringComparison.OrdinalIgnoreCase))
                    {
                        // Same package, do nothing
                    }
                    else if (azureImplImport == ns + "." + GetMethodGroupClientInterfaceName(methodGroup))
                    {
                        // do nothing
                    }
                    else
                    {
                        imports.Add(azureImplImport);
                    }
                }

                result = imports;
            }
            else if (settings.IsAzure)
            {
                List<string> imports = new List<string>();
                imports.Add("com.microsoft.rest.v2.RestProxy");
                imports.Add("com.microsoft.rest.v2.RestResponse");
                if (MethodGroupTypeString(methodGroup, settings) == GetMethodGroupClientInterfaceName(methodGroup))
                {
                    imports.Add(GetMethodGroupClientInterfacePath(methodGroup, settings));
                }
                imports.AddRange(methodGroup.Methods.SelectMany(m => MethodImplImports(m, settings)));
                imports.Add("com.microsoft.azure.v2.AzureProxy");
                imports.Remove("com.microsoft.rest.v2.RestProxy");
                result = imports;
            }
            else
            {
                List<string> imports = new List<string>();
                imports.Add("com.microsoft.rest.v2.RestProxy");
                imports.Add("com.microsoft.rest.v2.RestResponse");
                if (MethodGroupTypeString(methodGroup, settings) == GetMethodGroupClientInterfaceName(methodGroup))
                {
                    imports.Add(GetMethodGroupClientInterfacePath(methodGroup, settings));
                }
                imports.AddRange(methodGroup.Methods.SelectMany(m => MethodImplImports(m, settings)));
                result = imports;
            }

            return result;
        }

        private static string MethodGroupServiceClientType(MethodGroup methodGroup)
            => methodGroup.CodeModel.Name + "Impl";

        private static bool TakesTwoRequiredParameters(Method method)
        {
            // When parameters are optional we generate more methods.
            return GetClientMethodParameters(method).Count(x => x.IsRequired) == 2;
        }

        private static IEnumerable<string> MethodGroupSupportedInterfaces(MethodGroup methodGroup, JavaSettings settings)
        {
            List<string> result = new List<string>();

            const string InnerSupportsGet = "InnerSupportsGet";
            const string InnerSupportsDelete = "InnerSupportsDelete";
            const string InnerSupportsListing = "InnerSupportsListing";

            Method getMethod = methodGroup.Methods.FirstOrDefault(x => StringComparer.OrdinalIgnoreCase.Equals(GetMethodName(x, settings), GetByResourceGroup));
            if (getMethod != null && TakesTwoRequiredParameters(getMethod))
            {
                result.Add($"{InnerSupportsGet}<{ResponseGenericBodyClientTypeString(getMethod.ReturnType, settings)}>");
            }

            Method deleteMethod = methodGroup.Methods.FirstOrDefault(x => StringComparer.OrdinalIgnoreCase.Equals(GetMethodName(x, settings), Delete));
            if (deleteMethod != null && TakesTwoRequiredParameters(deleteMethod))
            {
                result.Add($"{InnerSupportsDelete}<{ResponseClientCallbackTypeString(deleteMethod.ReturnType, settings)}>");
            }

            Method listMethod = methodGroup.Methods.FirstOrDefault(x => StringComparer.OrdinalIgnoreCase.Equals(GetMethodName(x, settings), List));
            Method listByResourceGroup = methodGroup.Methods.FirstOrDefault(x => StringComparer.OrdinalIgnoreCase.Equals(GetMethodName(x, settings), ListByResourceGroup));
            bool anyMethodSupportsInnerListing = listMethod != null && listByResourceGroup != null
                && StringComparer.OrdinalIgnoreCase.Equals(
                    ResponseSequenceElementTypeString(listMethod.ReturnType, settings),
                    ResponseSequenceElementTypeString(listByResourceGroup.ReturnType, settings));
            if (anyMethodSupportsInnerListing)
            {
                result.Add($"{InnerSupportsListing}<{ResponseSequenceElementTypeString(listMethod.ReturnType, settings)}>");
            }

            return result;
        }

        private static string GetMethodGroupClientInterfacePath(MethodGroup methodGroup, JavaSettings settings)
            => settings.Package + "." + GetMethodGroupClientInterfaceName(methodGroup);

        private static string MethodGroupTypeString(MethodGroup methodGroup, JavaSettings settings)
        {
            string methodGroupClientInterfaceName = GetMethodGroupClientInterfaceName(methodGroup);
            if (methodGroup.Methods
                    .SelectMany(m => MethodImplImports(m, settings))
                    .Any(i => i.Split('.').LastOrDefault() == methodGroupClientInterfaceName))
            {
                return GetMethodGroupClientInterfacePath(methodGroup, settings);
            }
            return methodGroupClientInterfaceName;
        }

        private static string GetRestAPIInterfaceName(MethodGroup methodGroup, JavaSettings settings)
            => GetMethodGroupName(methodGroup).ToPascalCase() + "Service";

        private static string GetMethodGroupName(MethodGroup methodGroup)
        {
            string result = methodGroup?.Name?.ToString();

            if (!string.IsNullOrEmpty(result))
            {
                result = result.ToCamelCase();

                if (!result.EndsWith('s'))
                {
                    result += 's';
                }
            }

            return result;
        }

        private static IModelType PrimaryTypeResponseVariant(PrimaryType primaryType)
        {
            if (primaryType.KnownPrimaryType == KnownPrimaryType.DateTimeRfc1123)
            {
                return DependencyInjection.New<PrimaryType>(KnownPrimaryType.DateTime);
            }
            else if (primaryType.KnownPrimaryType == KnownPrimaryType.UnixTime)
            {
                return DependencyInjection.New<PrimaryType>(KnownPrimaryType.DateTime);
            }
            else if (primaryType.KnownPrimaryType == KnownPrimaryType.Base64Url)
            {
                return DependencyInjection.New<PrimaryType>(KnownPrimaryType.ByteArray);
            }
            else if (primaryType.KnownPrimaryType == KnownPrimaryType.None)
            {
                return GetIModelTypeNonNullableVariant(primaryType);
            }
            else
            {
                return primaryType;
            }
        }

        private static bool PrimaryTypeGetWantNullable(PrimaryType primaryType)
            => !primaryTypeNotWantNullable.Contains(primaryType);

        private static bool PrimaryTypeNullable(PrimaryType primaryType)
        {
            if (primaryType == null || PrimaryTypeGetWantNullable(primaryType))
            {
                return true;
            }
            switch (primaryType.KnownPrimaryType)
            {
                case KnownPrimaryType.None:
                case KnownPrimaryType.Boolean:
                case KnownPrimaryType.Double:
                case KnownPrimaryType.Int:
                case KnownPrimaryType.Long:
                case KnownPrimaryType.UnixTime:
                    return false;
            }
            return true;
        }

        private static string IModelTypeDefaultValue(IModelType modelType, Method parent, JavaSettings settings)
        {
            string result;
            if (modelType is PrimaryType primaryType)
            {
                string modelTypeName = IModelTypeName(primaryType, settings);
                if (modelTypeName == "byte[]")
                {
                    result = "new byte[0]";
                }
                else if (modelTypeName == "Byte[]")
                {
                    result = "new Byte[0]";
                }
                else if (PrimaryTypeNullable(primaryType))
                {
                    result = null;
                }
                else
                {
                    throw new NotSupportedException($"{modelTypeName} does not have default value!");
                }
            }
            else
            {
                result = modelType.DefaultValue;
            }
            return result;
        }

        private static IModelType IModelTypeServiceResponseVariant(IModelType modelType)
            => GetIModelTypeNonNullableVariant(GetIModelTypeResponseVariant(modelType)) ?? modelType;

        private static string GetParameterName(Parameter parameter)
        {
            string result;
            if (!parameter.IsClientProperty)
            {
                result = parameter.Name;
            }
            else
            {
                string caller = (parameter.Method != null && true == parameter.Method.Group.IsNullOrEmpty() ? "this" : "this.client");
                result = $"{caller}.{PropertyName(parameter.ClientProperty)}()";
            }
            return result;
        }

        private static void SetParameterName(Parameter parameter, string name)
        {
            parameter.Name = name;
        }

        private static IModelType ParameterGetModelType(Parameter parameter)
        {
            IModelType result = parameter.ModelType;
            if (result != null && !(parameter.IsXNullable ?? !parameter.IsRequired))
            {
                result = GetIModelTypeNonNullableVariant(result);
            }
            return result;
        }

        private static void ParameterSetModelType(Parameter parameter, IModelType modelType)
        {
            parameter.ModelType = modelType;
        }

        private static IModelType ParameterClientType(Parameter parameter)
            => IModelTypeParameterVariant(ParameterGetModelType(parameter));

        private static IModelType ParameterWireType(Parameter parameter)
        {
            IModelType modelType = ParameterGetModelType(parameter);
            if (modelType.IsPrimaryType(KnownPrimaryType.Stream))
            {
                // Just pass whatever we give to clients to RestProxy
                return ParameterClientType(parameter);
            }
            else if (!modelType.IsPrimaryType(KnownPrimaryType.Base64Url) &&
                parameter.Location != ParameterLocation.Body &&
                parameter.Location != ParameterLocation.FormData &&
                NeedsSpecialSerialization(ParameterClientType(parameter)))
            {
                return DependencyInjection.New<PrimaryType>(KnownPrimaryType.String);
            }
            else
            {
                return modelType;
            }
        }

        private static bool ParameterNeedsConversion(Parameter parameter)
            => !ParameterClientType(parameter).StructurallyEquals(ParameterWireType(parameter));

        private static string ParameterWireName(Parameter parameter)
            => ParameterNeedsConversion(parameter) ? $"{GetParameterName(parameter).ToCamelCase()}Converted" : GetParameterName(parameter);

        private static void ParameterConvertClientTypeToWireType(JavaBlock block, JavaSettings settings, Parameter parameter, IModelType wireType, string source, string target, string clientReference, int level = 0)
        {
            bool parameterIsRequired = parameter.IsRequired;
            if (wireType.IsPrimaryType(KnownPrimaryType.DateTimeRfc1123))
            {
                if (parameterIsRequired)
                {
                    block.Line($"DateTimeRfc1123 {target} = new DateTimeRfc1123({source});");
                }
                else
                {
                    block.Line($"DateTimeRfc1123 {target} = {IModelTypeDefaultValue(wireType, parameter.Method, settings) ?? "null"};");
                    block.If($"{source} != null", ifBlock =>
                    {
                        ifBlock.Line($"{target} = new DateTimeRfc1123({source});");
                    });
                }
            }
            else if (wireType.IsPrimaryType(KnownPrimaryType.UnixTime))
            {
                if (parameterIsRequired)
                {
                    block.Line($"Long {target} = {source}.toDateTime(DateTimeZone.UTC).getMillis() / 1000;");
                }
                else
                {
                    block.Line($"Long {target} = {IModelTypeDefaultValue(wireType, parameter.Method, settings) ?? "null"};");
                    block.If($"{source} != null", ifBlock =>
                    {
                        ifBlock.Line($"{target} = {source}.toDateTime(DateTimeZone.UTC).getMillis() / 1000;");
                    });
                }
            }
            else if (wireType.IsPrimaryType(KnownPrimaryType.Base64Url))
            {
                if (parameterIsRequired)
                {
                    block.Line($"Base64Url {target} = Base64Url.encode({source});");
                }
                else
                {
                    block.Line($"Base64Url {target} = {IModelTypeDefaultValue(wireType, parameter.Method, settings) ?? "null"};");
                    block.If($"{source} != null", ifBlock =>
                    {
                        ifBlock.Line($"{target} = Base64Url.encode({source});");
                    });
                }
            }
            else if (wireType is SequenceType wireSequenceType)
            {
                if (!parameterIsRequired)
                {
                    block.Line("{0} {1} = {2};",
                        IModelTypeName(ParameterWireType(parameter), settings),
                        target,
                        IModelTypeDefaultValue(wireType, parameter.Method, settings) ?? "null");
                    block.Line($"if ({source} != null) {{");
                    block.IncreaseIndent();
                }

                string levelSuffix = (level == 0 ? "" : level.ToString());
                string itemName = $"item{levelSuffix}";
                string itemTarget = $"value{levelSuffix}";
                IModelType elementType = wireSequenceType.ElementType;
                block.Line("{0}{1} = new ArrayList<{2}>();",
                    parameterIsRequired ? IModelTypeName(wireType, settings) + " " : "",
                    target,
                    IModelTypeName(elementType, settings));
                block.Line("for ({0} {1} : {2}) {{",
                    IModelTypeParameterVariantName(elementType, settings),
                    itemName,
                    source);
                block.Indent(() =>
                {
                    ParameterConvertClientTypeToWireType(block, settings, parameter, elementType, itemName, itemTarget, clientReference, level + 1);
                    block.Line($"{target}.add({itemTarget});");
                });
                block.Line("}");

                if (!parameterIsRequired)
                {
                    block.DecreaseIndent();
                    block.Line("}");
                }
            }
            else if (wireType is DictionaryType dictionaryType)
            {
                if (!parameterIsRequired)
                {
                    block.Line($"{IModelTypeName(ParameterWireType(parameter), settings)} {target} = {IModelTypeDefaultValue(wireType, parameter.Method, settings) ?? "null"};");
                    block.Line($"if ({source} != null) {{");
                    block.IncreaseIndent();
                }

                IModelType valueType = dictionaryType.ValueType;

                string levelString = (level == 0 ? "" : level.ToString(CultureInfo.InvariantCulture));
                string itemName = $"entry{levelString}";
                string itemTarget = $"value{levelString}";

                block.Line($"{(parameterIsRequired ? IModelTypeName(wireType, settings) + " " : "")}{target} = new HashMap<String, {IModelTypeName(valueType, settings)}>();");
                block.Line($"for (Map.Entry<String, {IModelTypeParameterVariantName(valueType, settings)}> {itemName} : {source}.entrySet()) {{");
                block.Indent(() =>
                {
                    ParameterConvertClientTypeToWireType(block, settings, parameter, valueType, itemName + ".getValue()", itemTarget, clientReference, level + 1);
                    block.Line($"{target}.put({itemName}.getKey(), {itemTarget});");
                });
                block.Line("}");

                if (!parameterIsRequired)
                {
                    block.DecreaseIndent();
                    block.Line("}");
                }
            }
        }

        private static bool NeedsSpecialSerialization(IModelType type)
        {
            PrimaryType known = type as PrimaryType;
            return known != null &&
                type.IsPrimaryType(KnownPrimaryType.ByteArray) ||
                type is SequenceType;
        }

        private static bool HasUnexpectedResponseExceptionType(Method method)
        {
            return method.DefaultResponse.Body != null;
        }

        private static void AddRestAPIInterface(JavaClass classBlock, CodeModel codeModel, JavaSettings settings)
        {
            AddRestAPIInterface(classBlock, codeModel, null, settings);
        }

        private static void AddRestAPIInterface(JavaClass classBlock, CodeModel codeModel, MethodGroup methodGroup, JavaSettings settings)
        {
            IEnumerable<Method> restAPIMethods = methodGroup == null ? GetRestAPIMethods(codeModel) : GetRestAPIMethods(methodGroup);
            if (restAPIMethods.Any())
            {
                string clientTypeName = methodGroup == null ? GetServiceClientInterfaceName(codeModel) : GetMethodGroupClientInterfaceName(methodGroup);
                string restAPIBaseUrl = codeModel.BaseUrl;
                string restAPIInterfaceName = methodGroup == null ? GetRestAPIInterfaceName(codeModel) : GetRestAPIInterfaceName(methodGroup, settings);

                classBlock.JavadocComment(settings.MaximumJavadocCommentWidth, comment =>
                {
                    comment.Description($"The interface defining all the services for {clientTypeName} to be used by the proxy service to perform REST calls.");
                });
                classBlock.Annotation($"Host(\"{restAPIBaseUrl}\")");
                classBlock.Interface(restAPIInterfaceName, interfaceBlock =>
                {
                    foreach (Method restAPIMethod in restAPIMethods)
                    {
                        string requestContentType = restAPIMethod.RequestContentType;
                        if (requestContentType == "multipart/form-data" || requestContentType == "application/x-www-form-urlencoded")
                        {
                            interfaceBlock.LineComment($"@Multipart not supported by {restProxyType}");
                        }

                        if (MethodIsPagingNextOperation(restAPIMethod))
                        {
                            interfaceBlock.Annotation("GET(\"{nextUrl}\")");
                        }
                        else
                        {
                            string httpMethod = restAPIMethod.HttpMethod.ToString().ToUpper();
                            string path = restAPIMethod.Url.TrimStart('/');
                            interfaceBlock.Annotation($"{httpMethod}(\"{path}\")");
                        }

                        IEnumerable<HttpStatusCode> expectedResponses = restAPIMethod.Responses.Keys;
                        if (expectedResponses.Any())
                        {
                            string expectedResponseStrings = string.Join(", ", expectedResponses
                                .OrderBy(statusCode => statusCode)
                                .Select(statusCode => statusCode.ToString("D")));
                            interfaceBlock.Annotation($"ExpectedResponses({{{expectedResponseStrings}}})");
                        }

                        string methodReturnValueWireType = ResponseReturnValueWireType(restAPIMethod.ReturnType);
                        if (methodReturnValueWireType != null)
                        {
                            interfaceBlock.Annotation($"ReturnValueWireType({methodReturnValueWireType}.class)");
                        }

                        if (HasUnexpectedResponseExceptionType(restAPIMethod))
                        {
                            interfaceBlock.Annotation($"UnexpectedResponseExceptionType({MethodOperationExceptionTypeString(restAPIMethod, settings)}.class)");
                        }

                        string methodName = GetMethodName(restAPIMethod, settings);

                        bool shouldGenerateXmlSerialization = restAPIMethod.CodeModel.ShouldGenerateXmlSerialization;

                        List<string> parameterDeclarationList = new List<string>();
                        IEnumerable<Parameter> retrofitParameters = MethodOrderedRetrofitParameters(restAPIMethod, settings);
                        foreach (Parameter parameter in retrofitParameters)
                        {
                            StringBuilder parameterDeclarationBuilder = new StringBuilder();
                            if (restAPIMethod.Url.Contains("{" + GetParameterName(parameter) + "}"))
                            {
                                parameter.Location = ParameterLocation.Path;
                            }

                            string name = parameter.SerializedName;
                            if (parameter.Extensions.ContainsKey("hostParameter"))
                            {
                                parameterDeclarationBuilder.Append($"@HostParam(\"{name}\") ");
                            }
                            else if (parameter.Location == ParameterLocation.Path ||
                                parameter.Location == ParameterLocation.Query ||
                                parameter.Location == ParameterLocation.Header)
                            {
                                ParameterLocation location = parameter.Location;
                                parameterDeclarationBuilder.Append($"@{location}Param(\"{name}\") ");
                            }
                            else if (parameter.Location == ParameterLocation.Body)
                            {
                                parameterDeclarationBuilder.Append($"@BodyParam(\"{restAPIMethod.RequestContentType}\") ");
                            }
                            else if (parameter.Location == ParameterLocation.FormData)
                            {
                                parameterDeclarationBuilder.Append($"/* @Part(\"{name}\") not supported by RestProxy */");
                            }

                            string declarativeName = PropertyName(parameter.ClientProperty) ?? GetParameterName(parameter);

                            IModelType parameterModelType = ParameterGetModelType(parameter);
                            bool shouldUseXmlListWrapper = shouldGenerateXmlSerialization && parameter.Location == ParameterLocation.Body && parameterModelType is SequenceType;
                            if (shouldUseXmlListWrapper)
                            {
                                parameterDeclarationBuilder.Append(parameterModelType.XmlName + "Wrapper");
                            }
                            else
                            {
                                parameterDeclarationBuilder.Append(IModelTypeName(ParameterWireType(parameter), settings));
                            }

                            parameterDeclarationBuilder.Append(" " + declarativeName);
                            parameterDeclarationList.Add(parameterDeclarationBuilder.ToString());
                        }

                        string parameterDeclarations = string.Join(", ", parameterDeclarationList);

                        if (settings.IsAzureOrFluent)
                        {
                            foreach (Parameter parameter in retrofitParameters.Where(p => p.Location == ParameterLocation.Path || p.Location == ParameterLocation.Query))
                            {
                                if (GetExtensionBool(parameter?.Extensions, SwaggerExtensions.SkipUrlEncodingExtension))
                                {
                                    string location = parameter.Location.ToString();
                                    string serializedName = parameter.SerializedName;
                                    parameterDeclarations = parameterDeclarations.Replace(
                                        $"@{location}Param(\"{serializedName}\")",
                                        $"@{location}Param(value = \"{serializedName}\", encoded = true)");
                                }
                            }
                        }

                        if (MethodIsLongRunningOperation(restAPIMethod))
                        {
                            interfaceBlock.PublicMethod($"Observable<OperationStatus<{ResponseServiceResponseGenericParameterString(restAPIMethod.ReturnType, settings)}>> {methodName}({parameterDeclarations})");
                        }
                        else
                        {
                            interfaceBlock.PublicMethod($"Single<{MethodRestResponseConcreteTypeName(restAPIMethod, settings)}> {methodName}({parameterDeclarations})");
                        }
                    }
                });
            }
        }

        private static void AddServiceClientInterfacePropertyGettersAndSetters(JavaInterface interfaceBlock, CodeModel codeModel, JavaSettings settings)
        {
            string serviceClientInterfaceName = GetServiceClientInterfaceName(codeModel);

            foreach (Property property in GetServiceClientProperties(codeModel))
            {
                string propertyDescription = property.Documentation;
                string propertyName = PropertyName(property);
                string propertyNameCamelCase = propertyName.ToCamelCase();
                string propertyType = IModelTypeName(IModelTypeServiceResponseVariant(GetPropertyModelType(property)), settings);

                interfaceBlock.JavadocComment(comment =>
                {
                    comment.Description($"Gets {propertyDescription}");
                    comment.Return($"the {propertyName} value");
                });
                interfaceBlock.PublicMethod($"{propertyType} {propertyNameCamelCase}()");

                if (!property.IsReadOnly)
                {
                    interfaceBlock.JavadocComment(comment =>
                    {
                        comment.Description($"Sets {propertyDescription}");
                        comment.Param(propertyNameCamelCase, $"the {propertyName} value");
                        comment.Return("the service client itself");
                    });
                    interfaceBlock.PublicMethod($"{serviceClientInterfaceName} with{propertyName.ToPascalCase()}({propertyType} {propertyNameCamelCase})");
                }
            }
        }

        private static string GetServiceClientInterfaceName(CodeModel codeModel)
            => codeModel.Name.ToPascalCase();

        private static string GetServiceClientClassName(CodeModel codeModel)
            => GetServiceClientInterfaceName(codeModel) + "Impl";

        /// <summary>
        /// Get the name of the MethodGroupClient class for the provided methodGroup. If the fluent
        /// flag is set, then an "Inner" suffix will be appended to the end of the
        /// MethodGroupClient's interface name. If the fluent flag is not set, then an "Impl"
        /// suffix will be appended.
        /// </summary>
        /// <param name="methodGroup"></param>
        /// <param name="settings"></param>
        /// <returns></returns>
        private static string GetMethodGroupClientClassName(MethodGroup methodGroup, JavaSettings settings)
            => GetMethodGroupClientInterfaceName(methodGroup) + (settings.IsFluent ? "Inner" : "Impl");

        private static string GetMethodGroupClientInterfaceName(MethodGroup methodGroup)
            => GetMethodGroupName(methodGroup).ToPascalCase();

        private static void AddClientMethodOverloads(JavaType typeBlock, IEnumerable<Method> restAPIMethods, JavaSettings settings)
        {
            if (restAPIMethods.Any())
            {
                bool isAzureOrFluent = settings.IsAzureOrFluent;
                foreach (Method restAPIMethod in restAPIMethods)
                {
                    IEnumerable<Parameter> clientMethodParameters = GetClientMethodParameters(restAPIMethod);
                    IEnumerable<Parameter> requiredClientMethodParameters = GetClientMethodRequiredParameters(restAPIMethod);
                    bool hasOptionalClientMethodParameters = HasOptionalClientMethodParameters(restAPIMethod);

                    if (isAzureOrFluent)
                    {
                        if (MethodIsPagingOperation(restAPIMethod) || MethodIsPagingNextOperation(restAPIMethod))
                        {
                            if (hasOptionalClientMethodParameters)
                            {
                                AddPagingMethodOverloads(typeBlock, restAPIMethod, requiredClientMethodParameters, settings, true, true);
                            }
                            AddPagingMethodOverloads(typeBlock, restAPIMethod, clientMethodParameters, settings, false, false);
                        }
                        else if (MethodSimulateAsPagingOperation(restAPIMethod, settings))
                        {
                            if (hasOptionalClientMethodParameters)
                            {
                                AddSimulatedPagingMethodOverloads(typeBlock, restAPIMethod, requiredClientMethodParameters, settings, true, true);
                            }
                            AddSimulatedPagingMethodOverloads(typeBlock, restAPIMethod, clientMethodParameters, settings, false, false);
                        }
                        else if (MethodIsLongRunningOperation(restAPIMethod))
                        {
                            if (hasOptionalClientMethodParameters)
                            {
                                AddLongRunningOperationMethodOverloads(typeBlock, restAPIMethod, requiredClientMethodParameters, settings, true, true);
                            }
                            AddLongRunningOperationMethodOverloads(typeBlock, restAPIMethod, clientMethodParameters, settings, false, false);
                        }
                        else
                        {
                            if (hasOptionalClientMethodParameters)
                            {
                                AddRegularMethodOverloads(typeBlock, restAPIMethod, settings, true);
                            }
                            AddRegularMethodOverloads(typeBlock, restAPIMethod, settings, false);
                        }
                    }
                    else
                    {
                        if (hasOptionalClientMethodParameters)
                        {
                            AddRegularMethodOverloads(typeBlock, restAPIMethod, settings, true);
                        }
                        AddRegularMethodOverloads(typeBlock, restAPIMethod, settings, false);
                    }
                }
            }
        }

        private static void AddLongRunningOperationMethodOverloads(JavaType typeBlock, Method method, IEnumerable<Parameter> parameters, JavaSettings settings, bool filterRequired, bool onlyRequiredParameters)
        {
            string methodName = GetMethodName(method, settings);

            // --------------------
            // Synchronous Overload
            // --------------------
            AddSynchronousMethodComment(typeBlock, method, parameters, settings);
            typeBlock.PublicMethod(GetSynchronousMethodSignature(method, parameters, settings), function =>
            {
                string argumentList = ArgumentList(parameters);
                if (IModelTypeName(GetIModelTypeResponseVariant(ResponseBodyClientType(method.ReturnType, settings)), settings) == "void")
                {
                    function.Line($"{methodName}Async({argumentList}).blockingLast();");
                }
                else
                {
                    function.Return($"{methodName}Async({argumentList}).blockingLast().result()");
                }
            });

            // ----------------------------
            // Async ServiceFuture Overload
            // ----------------------------
            AddServiceFutureMethodComment(typeBlock, method, parameters, settings);
            typeBlock.PublicMethod(GetServiceFutureMethodSignature(method, parameters, settings), function =>
            {
                function.Return($"ServiceFutureUtil.fromLRO({methodName}Async({ArgumentList(parameters)}), {serviceCallbackVariableName})");
            });

            // ------------------------------------------
            // Async Observable<OperationStatus> Overload
            // ------------------------------------------
            typeBlock.JavadocComment(comment =>
            {
                AddMethodSummaryAndDescription(comment, method);
                AddParameters(comment, parameters, settings);
                ThrowsIllegalArgumentException(comment);
                comment.Return("the observable for the request");
            });
            typeBlock.PublicMethod($"Observable<OperationStatus<{ResponseGenericBodyClientTypeString(method.ReturnType, settings)}>> {methodName}Async({MethodParameterDeclaration(method, settings, parameters)})", function =>
            {
                AddRequiredNullableParameterChecks(function, method);
                AddValidationChecks(function, method, onlyRequiredParameters);
                AddOptionalOrConstantParameterVariables(function, method, settings, onlyRequiredParameters);

                MethodBuildInputMappings(method, settings, filterRequired, function);
                IEnumerable<Parameter> requiredRetrofitParameters = MethodRetrofitParameters(method, settings).Where(p => p.IsRequired);
                MethodParameterConversion(method, settings, requiredRetrofitParameters, function);
                function.Return($"service.{methodName}({MethodParameterApiInvocation(method, settings)})");
            });
        }

        private static void AddPagingMethodOverloads(JavaType typeBlock, Method method, IEnumerable<Parameter> parameters, JavaSettings settings, bool filterRequired, bool onlyRequiredParameters)
        {
            string methodName = GetMethodName(method, settings);
            string parameterDeclaration = MethodParameterDeclaration(method, settings, parameters);
            string pageType = ResponseServiceResponseGenericParameterString(method.ReturnType, settings);

            // --------------------
            // Synchronous PageList
            // --------------------
            AddSynchronousMethodComment(typeBlock, method, parameters, settings);
            string returnType = MethodReturnTypeResponseName(method, settings);
            typeBlock.PublicMethod($"{returnType} {methodName}({parameterDeclaration})", function =>
            {
                function.Line($"{pageType} response = {methodName}SinglePageAsync({ArgumentList(parameters)}).blockingGet();");
                function.ReturnAnonymousClass($"new {ResponseGenericBodyClientTypeString(method.ReturnType, settings)}(response)", anonymousClass =>
                {
                    anonymousClass.Annotation("Override");
                    anonymousClass.PublicMethod($"{pageType} nextPage(String {MethodPagingNextPageLinkParameterName(method, settings)})", subFunction =>
                    {
                        MethodPagingGroupedParameterTransformation(method, filterRequired, settings, subFunction);
                        subFunction.Return($"{MethodGetPagingNextMethodInvocation(method, settings)}({MethodNextMethodParameterInvocation(method, settings, filterRequired)}).blockingGet()");
                    });
                });
            });

            // ------------------------------
            // Async Observable<PagedList<T>>
            // ------------------------------
            AddObservablePagedListMethodComment(typeBlock, method, parameters, settings);
            typeBlock.PublicMethod($"Observable<{pageType}> {methodName}Async({parameterDeclaration})", function =>
            {
                function.Line($"return {methodName}SinglePageAsync({ArgumentList(parameters)})");
                function.Indent(() =>
                {
                    function.Line(".toObservable()");
                    function.Line($".concatMap(new Function<{pageType}, Observable<{pageType}>>() {{");
                    function.Indent(() =>
                    {
                        function.Annotation("Override");
                        function.Block($"public Observable<{pageType}> apply({pageType} page)", subFunction =>
                        {
                            string pagingNextPageLinkParameterName = MethodPagingNextPageLinkParameterName(method, settings);
                            subFunction.Line($"String {pagingNextPageLinkParameterName} = page.nextPageLink();");
                            subFunction.If($"{pagingNextPageLinkParameterName} == null", ifBlock =>
                            {
                                ifBlock.Return("Observable.just(page)");
                            });
                            MethodPagingGroupedParameterTransformation(method, filterRequired, settings, subFunction);
                            subFunction.Return($"Observable.just(page).concatWith({MethodGetPagingNextMethodInvocation(method, settings, false)}({MethodNextMethodParameterInvocation(method, settings, filterRequired)}))");
                        });
                    });
                    function.Line("});");
                });
            });

            // ------------------------------
            // Async Single<Page<T>> Overload
            // ------------------------------
            Response methodReturnType = method.ReturnType;
            string singlePageMethodReturnType = $"Single<{pageType}>";
            typeBlock.JavadocComment(comment =>
            {
                AddMethodSummaryAndDescription(comment, method);
                AddParameters(comment, parameters, settings);
                ThrowsIllegalArgumentException(comment);
                comment.Return($"the {{@link {singlePageMethodReturnType}}} object if successful.");
            });
            typeBlock.PublicMethod($"{singlePageMethodReturnType} {methodName}SinglePageAsync({parameterDeclaration})", function =>
            {
                AddRequiredNullableParameterChecks(function, method);
                AddValidationChecks(function, method, onlyRequiredParameters);
                AddOptionalOrConstantParameterVariables(function, method, settings, onlyRequiredParameters);

                MethodBuildInputMappings(method, settings, filterRequired, function);
                MethodParameterConversion(method, settings, MethodRetrofitParameters(method, settings), function);
                if (MethodIsPagingNextOperation(method))
                {
                    string methodUrl = method.Url;
                    Regex regex = new Regex("{\\w+}");

                    string substitutedMethodUrl = regex.Replace(methodUrl, "%s").TrimStart('/');

                    IEnumerable<Parameter> retrofitParameters = method.LogicalParameters.Where(p => p.Location != ParameterLocation.None);
                    StringBuilder builder = new StringBuilder($"String.format(\"{substitutedMethodUrl}\"");
                    foreach (Match match in regex.Matches(methodUrl))
                    {
                        string serializedNameWithBrackets = match.Value;
                        string serializedName = serializedNameWithBrackets.Substring(1, serializedNameWithBrackets.Length - 2);
                        builder.Append(", " + ParameterWireName(retrofitParameters.First(p => p.SerializedName == serializedName)));
                    }
                    builder.Append(")");

                    function.Line($"String nextUrl = {builder.ToString()};");
                }
                string restResponseReturnType = MethodRestResponseConcreteTypeName(method, settings);
                function.Line($"return service.{methodName}({MethodParameterApiInvocation(method, settings)}).map(new Function<{restResponseReturnType}, {pageType}>() {{");
                function.Indent(() =>
                {
                    function.Annotation("Override");
                    function.Block($"public {pageType} apply({restResponseReturnType} response)", subFunction =>
                    {
                        subFunction.Return("response.body()");
                    });
                });
                function.Line("});");
            });
        }

        private static void AddSimulatedPagingMethodOverloads(JavaType typeBlock, Method method, IEnumerable<Parameter> parameters, JavaSettings settings, bool filterRequired, bool onlyRequiredParameters)
        {
            string methodName = GetMethodName(method, settings);
            Response methodReturnType = method.ReturnType;
            string sequenceElementTypeString = ResponseSequenceElementTypeString(methodReturnType, settings);
            string parameterDeclaration = MethodParameterDeclaration(method, settings, parameters);

            // ------------------------
            // Synchronous PagedList<T>
            // ------------------------
            string pageImplType = SequenceTypeGetPageImplType(ResponseBodyClientType(methodReturnType, settings));
            string synchronousReturnType = $"PagedList<{sequenceElementTypeString}>";
            typeBlock.JavadocComment(comment =>
            {
                AddMethodSummaryAndDescription(comment, method);
                AddParameters(comment, parameters, settings);
                if (method.ReturnType.Body != null)
                {
                    comment.Return($"the {synchronousReturnType} object if successful.");
                }
            });
            typeBlock.PublicMethod($"{synchronousReturnType} {methodName}({parameterDeclaration})", function =>
            {
                function.Line($"{pageImplType}<{sequenceElementTypeString}> page = new {pageImplType}<>();");
                function.Line($"page.setItems({methodName}Async({ArgumentList(parameters)}).single().items());");
                function.Line("page.setNextPageLink(null);");
                function.ReturnAnonymousClass($"new {synchronousReturnType}(page)", anonymousClass =>
                {
                    anonymousClass.Annotation("Override");
                    anonymousClass.PublicMethod($"Page<{sequenceElementTypeString}> nextPage(String nextPageLink)", subFunction =>
                    {
                        subFunction.Return("null");
                    });
                });
            });

            // -------------------------
            // Async Observable<Page<T>>
            // -------------------------
            AddObservablePagedListMethodComment(typeBlock, method, parameters, settings);
            string responseServiceResponseGenericParameterString = ResponseServiceResponseGenericParameterString(methodReturnType, settings);
            typeBlock.PublicMethod($"Observable<Page<{sequenceElementTypeString}>> {methodName}Async({parameterDeclaration})", function =>
            {
                AddRequiredNullableParameterChecks(function, method);
                AddValidationChecks(function, method, onlyRequiredParameters);
                AddOptionalOrConstantParameterVariables(function, method, settings, onlyRequiredParameters);

                MethodBuildInputMappings(method, settings, filterRequired, function);

                MethodParameterConversion(method, settings, MethodRetrofitParameters(method, settings), function);

                function.Line($"return service.{methodName}({MethodParameterApiInvocation(method, settings)}).map(new Function<{MethodRestResponseConcreteTypeName(method, settings)}, {responseServiceResponseGenericParameterString}>() {{");
                function.Indent(() =>
                {
                    function.Annotation("Override");
                    function.Block($"public {responseServiceResponseGenericParameterString} apply({MethodRestResponseConcreteTypeName(method, settings)} response)", subFunction =>
                    {
                        subFunction.Return("response.body()");
                    });
                });
                function.Line("}).toObservable();");
            });
        }

        private static void AddSynchronousMethodComment(JavaType typeBlock, Method method, IEnumerable<Parameter> parameters, JavaSettings settings)
        {
            typeBlock.JavadocComment(comment =>
            {
                AddMethodSummaryAndDescription(comment, method);
                AddParameters(comment, parameters, settings);
                ThrowsIllegalArgumentException(comment);
                comment.Throws(MethodOperationExceptionTypeString(method, settings), "thrown if the request is rejected by server");
                comment.Throws("RuntimeException", "all other wrapped checked exceptions if the request fails to be sent");
                if (method.ReturnType.Body != null)
                {
                    comment.Return($"the {MethodReturnTypeResponseName(method, settings)} object if successful.");
                }
            });
        }

        private static string GetSynchronousMethodSignature(Method method, IEnumerable<Parameter> parameters, JavaSettings settings)
        {
            string returnType = MethodReturnTypeResponseName(method, settings);
            string methodName = GetMethodName(method, settings);
            return $"{returnType} {methodName}({MethodParameterDeclaration(method, settings, parameters)})";
        }

        private static void AddObservablePagedListMethodComment(JavaType typeBlock, Method method, IEnumerable<Parameter> parameters, JavaSettings settings)
        {
            typeBlock.JavadocComment(comment =>
            {
                AddMethodSummaryAndDescription(comment, method);
                AddParameters(comment, parameters, settings);
                ThrowsIllegalArgumentException(comment);
                if (method.ReturnType.Body != null)
                {
                    comment.Return($"the observable to the {MethodReturnTypeResponseName(method, settings)} object");
                }
                else
                {
                    comment.Return($"the {{@link Observable<{ResponseServiceResponseGenericParameterString(method.ReturnType, settings)}>}} object if successful.");
                }
            });
        }

        private static string GetServiceFutureMethodReturnType(Method method, JavaSettings settings)
            => $"ServiceFuture<{ResponseServiceFutureGenericParameterString(method.ReturnType, settings)}>";

        private static void AddServiceFutureMethodComment(JavaType typeBlock, Method method, IEnumerable<Parameter> parameters, JavaSettings settings)
        {
            typeBlock.JavadocComment(comment =>
            {
                AddMethodSummaryAndDescription(comment, method);
                AddParameters(comment, parameters, settings);
                comment.Param(serviceCallbackVariableName, "the async ServiceCallback to handle successful and failed responses.");
                ThrowsIllegalArgumentException(comment);
                comment.Return($"the {{@link {GetServiceFutureMethodReturnType(method, settings)}}} object");
            });
        }

        private static string GetServiceFutureMethodSignature(Method method, IEnumerable<Parameter> parameters, JavaSettings settings)
        {
            string returnType = GetServiceFutureMethodReturnType(method, settings);
            string methodName = GetMethodName(method, settings);

            string parameterDeclaration = MethodParameterDeclaration(method, settings, parameters);
            if (!parameterDeclaration.IsNullOrEmpty())
            {
                parameterDeclaration += ", ";
            }
            string callbackParameterDeclaration = null;
            if (settings.IsAzureOrFluent)
            {
                if (MethodIsPagingOperation(method))
                {
                    callbackParameterDeclaration += $"final ListOperationCallback<{ResponseSequenceElementTypeString(method.ReturnType, settings)}> {serviceCallbackVariableName}";
                }
                else if (MethodIsPagingNextOperation(method))
                {
                    callbackParameterDeclaration += $"final ServiceFuture<{ResponseServiceFutureGenericParameterString(method.ReturnType, settings)}> serviceFuture, final ListOperationCallback<{ResponseSequenceElementTypeString(method.ReturnType, settings)}> {serviceCallbackVariableName}";
                }
            }
            if (callbackParameterDeclaration == null)
            {
                callbackParameterDeclaration = $"final ServiceCallback<{ResponseGenericBodyClientTypeString(method.ReturnType, settings)}> {serviceCallbackVariableName}";
            }

            parameterDeclaration += callbackParameterDeclaration;

            return $"{returnType} {methodName}Async({parameterDeclaration})";
        }

        private static void AddMethodSummaryAndDescription(JavaJavadocComment comment, Method method)
        {
            string summary = method.Summary;
            if (!string.IsNullOrEmpty(summary))
            {
                comment.Description(summary.EscapeXmlComment());
            }

            string description = method.Description;
            if (!string.IsNullOrEmpty(description))
            {
                comment.Description(description.EscapeXmlComment());
            }
        }

        private static void AddParameters(JavaJavadocComment comment, IEnumerable<Parameter> parameters, JavaSettings settings)
        {
            foreach (Parameter param in parameters)
            {
                string parameterDocumentation = param.Documentation;
                if (string.IsNullOrEmpty(parameterDocumentation))
                {
                    parameterDocumentation = $"the {IModelTypeName(ParameterGetModelType(param), settings)} value";
                }
                comment.Param(GetParameterName(param), parameterDocumentation.EscapeXmlComment());
            }
        }

        private static void ThrowsIllegalArgumentException(JavaJavadocComment comment)
        {
            comment.Throws("IllegalArgumentException", "thrown if parameters fail the validation");
        }

        private static void AddServiceClientConstructorBody(JavaBlock constructor, CodeModel codeModel, JavaSettings settings)
        {
            List<string> superCallArgumentList = new List<string>() { httpPipelineVariableName };
            if (settings.IsAzureOrFluent)
            {
                superCallArgumentList.Add(azureEnvironmentVariableName);
            }
            constructor.Line($"super({string.Join(", ", superCallArgumentList)});");

            foreach (Property serviceClientProperty in GetServiceClientProperties(codeModel).Where(p => GetPropertyDefaultValue(p) != null))
            {
                constructor.Line($"this.{PropertyName(serviceClientProperty)} = {GetPropertyDefaultValue(serviceClientProperty)};");
            }

            foreach (MethodGroup methodGroup in GetMethodGroups(codeModel))
            {
                string methodGroupClientName = GetMethodGroupName(methodGroup);
                string methodGroupClientClassName = GetMethodGroupClientClassName(methodGroup, settings);
                constructor.Line($"this.{methodGroupClientName} = new {methodGroupClientClassName}(this);");
            }

            AddProxyVariableInitializationStatement(constructor, GetRestAPIMethods(codeModel), GetRestAPIInterfaceName(codeModel), "this", settings);
        }

        private static string CreateDefaultPipelineExpression(JavaSettings settings, params string[] arguments)
        {
            string proxyCreatorType = GetProxyCreatorType(settings);
            return $"{proxyCreatorType}.createDefaultPipeline({string.Join(", ", arguments)})";
        }

        private static void AddProxyVariableInitializationStatement(JavaBlock constructor, IEnumerable<Method> restAPIMethods, string restAPIInterfaceName, string serviceClientVariableName, JavaSettings settings)
        {
            if (restAPIMethods.Any())
            {
                constructor.Line($"this.service = {GetProxyCreatorType(settings)}.create({restAPIInterfaceName}.class, {serviceClientVariableName});");
            }
        }

        private static string GetProxyCreatorType(JavaSettings settings)
            => settings.IsAzureOrFluent ? azureProxyType : restProxyType;

        private static string GetPropertyWireTypeName(Property property, JavaSettings settings)
            => IModelTypeName(GetPropertyModelType(property), settings);

        private static string ConvertProperty(string sourceTypeName, string targetTypeName, string expression)
        {
            string result = null;

            if (sourceTypeName == targetTypeName)
            {
                result = expression;
            }
            else
            {
                switch (sourceTypeName.ToLower())
                {
                    case "datetime":
                        switch (targetTypeName.ToLower())
                        {
                            case "datetimerfc1123":
                                result = $"new DateTimeRfc1123({expression})";
                                break;
                        }
                        break;

                    case "datetimerfc1123":
                        switch (targetTypeName.ToLower())
                        {
                            case "datetime":
                                result = $"{expression}.dateTime()";
                                break;
                        }
                        break;
                }

                if (result == null)
                {
                    throw new NotSupportedException($"No conversion from {sourceTypeName} to {targetTypeName} is available.");
                }
            }

            return result;
        }

        private static string GetSerializeAnnotationArgs(Property property, bool shouldUseXmlSerialization)
        {
            List<string> settings = new List<string>();
            settings.Add($"value = \"{(shouldUseXmlSerialization ? property.XmlName : property.SerializedName)}\"");
            if (property.IsRequired)
            {
                settings.Add("required = true");
            }
            if (property.IsReadOnly)
            {
                settings.Add("access = JsonProperty.Access.WRITE_ONLY");
            }
            return string.Join(", ", settings);
        }

        private static string PropertyName(Property property)
        {
            string result = property?.Name?.ToString();
            if (!string.IsNullOrEmpty(result))
            {
                CodeNamer codeNamer = CodeNamer.Instance;
                result = codeNamer.CamelCase(codeNamer.RemoveInvalidCharacters(result));
            }
            return result;
        }

        private static string GetParameterDefaultValue(Parameter parameter)
        {
            return GetDefaultValue(parameter.DefaultValue, ParameterGetModelType(parameter));
        }

        private static string GetPropertyDefaultValue(Property property)
        {
            return GetDefaultValue(property.DefaultValue, GetPropertyModelType(property));
        }

        private static string GetDefaultValue(string defaultValue, IModelType type)
        {
            string result = defaultValue;
            if (result != null && type != null && type is PrimaryType primaryType)
            {
                switch (primaryType.KnownPrimaryType)
                {
                    case KnownPrimaryType.Double:
                        result = double.Parse(result).ToString();
                        break;

                    case KnownPrimaryType.String:
                        result = CodeNamer.Instance.QuoteValue(result);
                        break;

                    case KnownPrimaryType.Boolean:
                        result = result.ToLowerInvariant();
                        break;

                    case KnownPrimaryType.Long:
                        result = result + 'L';
                        break;

                    case KnownPrimaryType.Date:
                        result = $"LocalDate.parse(\"{result}\")";
                        break;

                    case KnownPrimaryType.DateTime:
                    case KnownPrimaryType.DateTimeRfc1123:
                        result = $"DateTime.parse(\"{result}\")";
                        break;

                    case KnownPrimaryType.TimeSpan:
                        result = $"Period.parse(\"{result}\")";
                        break;

                    case KnownPrimaryType.ByteArray:
                        result = $"\"{result}\".getBytes()";
                        break;
                }
            }
            return result;
        }
    }
}<|MERGE_RESOLUTION|>--- conflicted
+++ resolved
@@ -67,13 +67,9 @@
         private const string List = "List";
         private const string Delete = "Delete";
 
-<<<<<<< HEAD
         private static readonly List<PageClass> pageClasses = new List<PageClass>();
-=======
+
         private static readonly Regex enumValueNameRegex = new Regex(@"[\\\/\.\+\ \-]+");
-
-        private static readonly IDictionary<KeyValuePair<string, string>, string> pageClasses = new Dictionary<KeyValuePair<string, string>, string>();
->>>>>>> 12ee182c
 
         private static readonly ISet<Property> innerModelProperties = new HashSet<Property>();
         private static readonly ISet<CompositeType> innerModelCompositeType = new HashSet<CompositeType>();
