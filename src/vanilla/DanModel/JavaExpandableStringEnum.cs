﻿using System.Collections.Generic;

namespace AutoRest.Java.DanModel
{
    public class JavaExpandableStringEnum : JavaEnum
    {
<<<<<<< HEAD
        public JavaExpandableStringEnum(string enumName)
            : base(enumName)
=======
        public JavaExpandableStringEnum(string headerCommentText, string package, string enumName, IEnumerable<JavaEnumValue> values)
            : base(headerCommentText, package, enumName, values)
>>>>>>> 654ac08b
        {   
        }

        public override JavaFile GenerateJavaFile(string headerComment, string package, int maximumMultipleLineCommentWidth)
        {
            string filePath = GetFilePath();
            return new JavaFile(filePath, headerComment, package, maximumMultipleLineCommentWidth)
                .Import("java.util.Collection",
                        "com.fasterxml.jackson.annotation.JsonCreator",
                        "com.microsoft.rest.ExpandableStringEnum")
                .MultipleLineComment(EnumTypeComment())
                .Block($"public final class {EnumName} extends ExpandableStringEnum<{EnumName}>", (classBlock) =>
                {
                    foreach (JavaEnumValue value in Values)
                    {
                        classBlock.SingleLineComment($"Static value {value.Value} for {EnumName}.")
                                .Line($"public static final {EnumName} {value.Name} = fromString(\"{value.Value}\");")
                                .Line();
                    }

                    classBlock.MultipleLineComment((comment) =>
                        {
                            comment.Line($"Creates or finds a {EnumName} from its string representation.")
                                .Line("@param name a name to look for")
                                .Line($"@return the corresponding {EnumName}");
                        })
                        .Line("@JsonCreator")
                        .Block($"public static {EnumName} fromString(String name)", (function) =>
                        {
                            function.Return($"fromString(name, {EnumName}.class)");
                        })
                        .Line()
                        .MultipleLineComment((comment) =>
                        {
                            comment.Line($"@return known {EnumName} values");
                        })
                        .Block($"public static Collection<{EnumName}> values()", (function) =>
                        {
                            function.Return($"values({EnumName}.class)");
                        });
                });
        }
    }
}<|MERGE_RESOLUTION|>--- conflicted
+++ resolved
@@ -4,20 +4,14 @@
 {
     public class JavaExpandableStringEnum : JavaEnum
     {
-<<<<<<< HEAD
-        public JavaExpandableStringEnum(string enumName)
-            : base(enumName)
-=======
-        public JavaExpandableStringEnum(string headerCommentText, string package, string enumName, IEnumerable<JavaEnumValue> values)
-            : base(headerCommentText, package, enumName, values)
->>>>>>> 654ac08b
+        public JavaExpandableStringEnum(string enumName, IEnumerable<JavaEnumValue> values)
+            : base(enumName, values)
         {   
         }
 
-        public override JavaFile GenerateJavaFile(string headerComment, string package, int maximumMultipleLineCommentWidth)
+        public override JavaFile GenerateJavaFile(string folderPath, string headerComment, string package, int maximumHeaderCommentWidth)
         {
-            string filePath = GetFilePath();
-            return new JavaFile(filePath, headerComment, package, maximumMultipleLineCommentWidth)
+            return GenerateJavaFileWithHeaderAndPackage(folderPath, headerComment, package, maximumHeaderCommentWidth)
                 .Import("java.util.Collection",
                         "com.fasterxml.jackson.annotation.JsonCreator",
                         "com.microsoft.rest.ExpandableStringEnum")
