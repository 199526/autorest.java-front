--- conflicted
+++ resolved
@@ -144,17 +144,10 @@
                 type.addImportsTo(imports, false);
             }
 
-<<<<<<< HEAD
-            if (includeImplementationImports) {
-                //ClassType proxyType = settings.isAzureOrFluent() ? ClassType.AzureProxy : ClassType.RestProxy;
-                ClassType proxyType = ClassType.RestProxy;
-                imports.add(proxyType.getFullName());
-=======
         if (includeImplementationImports) {
             //ClassType proxyType = settings.isAzureOrFluent() ? ClassType.AzureProxy : ClassType.RestProxy;
             ClassType proxyType = getProxyClassType();
             imports.add(proxyType.getFullName());
->>>>>>> e24ab9b2
 
                 if (settings.shouldGenerateClientInterfaces()) {
                     String interfacePackage = ClientModelUtil.getServiceClientInterfacePackageName();
