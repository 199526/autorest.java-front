--- conflicted
+++ resolved
@@ -95,24 +95,17 @@
                             case Path:
                             case Query:
                             case Header:
-<<<<<<< HEAD
                                 parameterDeclarationBuilder.append(String.format("@%1$sParam(", CodeNamer.toPascalCase(location.toString())));
-                                if ((location == RequestParameterLocation.Path || location == RequestParameterLocation.Query) && parameter.getAlreadyEncoded()) {
-                                    parameterDeclarationBuilder.append(String.format("value = \"%1$s\", encoded = true", parameter.getRequestParameterName()));
-                                } else if (location == RequestParameterLocation.Header && parameter.getHeaderCollectionPrefix() != null && !parameter.getHeaderCollectionPrefix().isEmpty()) {
-=======
-                                parameterDeclarationBuilder.append(String.format("@%1$sParam(", CodeNamer.toPascalCase(parameter.getRequestParameterLocation().toString())));
-                                if (parameter.getRequestParameterLocation() == RequestParameterLocation.Query && parameter.getAlreadyEncoded() && parameter.getExplode()) {
+                                if (location == RequestParameterLocation.Query && parameter.getAlreadyEncoded() && parameter.getExplode()) {
                                     parameterDeclarationBuilder.append(String.format("value = \"%1$s\", encoded = true, multipleQueryParams = true", parameter.getRequestParameterName()));
-                                } else if (parameter.getRequestParameterLocation() == RequestParameterLocation.Query && parameter.getExplode()) {
+                                } else if (location == RequestParameterLocation.Query && parameter.getExplode()) {
                                     parameterDeclarationBuilder.append(String.format("value = \"%1$s\", multipleQueryParams = true", parameter.getRequestParameterName()));
-                                } else if ((parameter.getRequestParameterLocation() == RequestParameterLocation.Path ||
-                                            parameter.getRequestParameterLocation() == RequestParameterLocation.Query)
+                                } else if ((location == RequestParameterLocation.Path ||
+                                            location == RequestParameterLocation.Query)
                                         && parameter.getAlreadyEncoded()) {
                                     parameterDeclarationBuilder.append(String.format("value = \"%1$s\", encoded = true", parameter.getRequestParameterName()));
-                                } else if (parameter.getRequestParameterLocation() == RequestParameterLocation.Header && parameter.getHeaderCollectionPrefix() != null
+                                } else if (location == RequestParameterLocation.Header && parameter.getHeaderCollectionPrefix() != null
                                         && !parameter.getHeaderCollectionPrefix().isEmpty()) {
->>>>>>> 90b383bd
                                     parameterDeclarationBuilder.append(String.format("\"%1$s\"", parameter.getHeaderCollectionPrefix()));
                                 } else {
                                     parameterDeclarationBuilder.append(String.format("\"%1$s\"", parameter.getRequestParameterName()));
