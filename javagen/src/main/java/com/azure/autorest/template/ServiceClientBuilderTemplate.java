--- conflicted
+++ resolved
@@ -200,32 +200,21 @@
                         constructorArgs = ", " + constructorArgs;
                     }
 
-<<<<<<< HEAD
+                    final String serializerMemberName = getSerializerMemberName();
+
                     if (settings.isFluent()) {
-                        function.line(String.format("%1$s client = new %2$s(pipeline, serializerAdapter, defaultPollInterval, environment%3$s);", serviceClient.getClassName(), serviceClient.getClassName(), constructorArgs));
+                        function.line(String.format("%1$s client = new %2$s(pipeline, %3$s, defaultPollInterval, environment%4$s);",
+                                serviceClient.getClassName(),
+                                serviceClient.getClassName(),
+                                serializerMemberName,
+                                constructorArgs));
                     } else {
-                        function.line(String.format("%1$s client = new %2$s(pipeline, serializerAdapter%3$s);",
-                                serviceClient.getClassName(), serviceClient.getClassName(), constructorArgs));
+                        function.line(String.format("%1$s client = new %2$s(pipeline, %3$s%4$s);",
+                                serviceClient.getClassName(), serviceClient.getClassName(), serializerMemberName, constructorArgs));
                     }
                     function.line("return client;");
                 });
             }
-=======
-                final String serializerMemberName = getSerializerMemberName();
-
-                if (settings.isFluent()) {
-                    function.line(String.format("%1$s client = new %2$s(pipeline, %3$s, defaultPollInterval, environment%4$s);",
-                            serviceClient.getClassName(),
-                            serviceClient.getClassName(),
-                            serializerMemberName,
-                            constructorArgs));
-                } else {
-                    function.line(String.format("%1$s client = new %2$s(pipeline, %3$s%4$s);",
-                        serviceClient.getClassName(), serviceClient.getClassName(), serializerMemberName, constructorArgs));
-                }
-                function.line("return client;");
-            });
->>>>>>> e24ab9b2
 
             if (!settings.isAzureOrFluent()) {
                 addCreateHttpPipelineMethod(settings, classBlock, serviceClient.getDefaultCredentialScopes());
@@ -321,13 +310,8 @@
                 }
             }
         });
-
-    }
-
-<<<<<<< HEAD
-    private void addCreateHttpPipelineMethod(JavaSettings settings, JavaClass classBlock, String defaultCredentialScopes) {
-        classBlock.privateMethod("HttpPipeline createHttpPipeline()", function -> {
-=======
+    }
+
     protected String getSerializerMemberName() {
         return "serializerAdapter";
     }
@@ -351,10 +335,8 @@
         imports.add("com.azure.core.annotation.ServiceClientBuilder");
     }
 
-    protected void addCreateHttpPipelineMethod(JavaSettings settings, String buildReturnType, JavaClass classBlock, List<ServiceClientProperty> clientProperties, String buildMethodName, String defaultCredentialScopes) {
-        classBlock.privateMethod(String.format("HttpPipeline createHttpPipeline()", buildReturnType,
-                buildMethodName), function -> {
->>>>>>> e24ab9b2
+    protected void addCreateHttpPipelineMethod(JavaSettings settings, JavaClass classBlock, String defaultCredentialScopes) {
+        classBlock.privateMethod("HttpPipeline createHttpPipeline()", function -> {
             function.line("Configuration buildConfiguration = (configuration == null) ? Configuration"
                     + ".getGlobalConfiguration() : configuration;");
 
@@ -409,17 +391,11 @@
                         ? "new HttpPipelineBuilder().policies(new UserAgentPolicy(), new RetryPolicy(), new CookiePolicy()).build()"
                         : "createHttpPipeline()"));
 
-<<<<<<< HEAD
         if (!settings.isLowLevelClient()) {
             commonProperties.add(new ServiceClientProperty("The serializer to serialize an object into a string",
-                    ClassType.SerializerAdapter, "serializerAdapter", false,
+                    ClassType.SerializerAdapter, getSerializerMemberName(), false,
                     settings.isFluent() ? "SerializerFactory.createDefaultManagementSerializerAdapter()" : "JacksonAdapter.createDefaultSerializerAdapter()"));
         }
-=======
-        commonProperties.add(new ServiceClientProperty("The serializer to serialize an object into a string",
-          ClassType.SerializerAdapter, getSerializerMemberName(), false,
-          settings.isFluent() ? "SerializerFactory.createDefaultManagementSerializerAdapter()" : "JacksonAdapter.createDefaultSerializerAdapter()"));
->>>>>>> e24ab9b2
 
         if (!settings.isAzureOrFluent()) {
 
