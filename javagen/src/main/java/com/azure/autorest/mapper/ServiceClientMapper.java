--- conflicted
+++ resolved
@@ -138,18 +138,8 @@
                 }
             }
         }
-<<<<<<< HEAD
-        serviceClientProperties.add(new ServiceClientProperty("The HTTP pipeline to send requests through.",
-                ClassType.HttpPipeline, "httpPipeline", true, null));
-        if (!settings.isLowLevelClient()) {
-            serviceClientProperties.add(new ServiceClientProperty("The serializer to serialize an object into a string.",
-                    ClassType.SerializerAdapter, "serializerAdapter", true, null,
-                    settings.isFluent() ? JavaVisibility.PackagePrivate : JavaVisibility.Public));
-        }
-=======
         addHttpPipelineProperty(serviceClientProperties);
         addSerializerAdapterProperty(serviceClientProperties, settings);
->>>>>>> e24ab9b2
         if (settings.isFluent()) {
             serviceClientProperties.add(new ServiceClientProperty("The default poll interval for long-running operation.",
                     ClassType.Duration, "defaultPollInterval", true, null));
@@ -295,9 +285,11 @@
     }
 
     protected void addSerializerAdapterProperty(List<ServiceClientProperty> serviceClientProperties, com.azure.autorest.extension.base.plugin.JavaSettings settings) {
-        serviceClientProperties.add(new ServiceClientProperty("The serializer to serialize an object into a string.",
-                ClassType.SerializerAdapter, "serializerAdapter", true, null,
-                settings.isFluent() ? JavaVisibility.PackagePrivate : JavaVisibility.Public));
+        if (!settings.isLowLevelClient()) {
+            serviceClientProperties.add(new ServiceClientProperty("The serializer to serialize an object into a string.",
+                    ClassType.SerializerAdapter, "serializerAdapter", true, null,
+                    settings.isFluent() ? JavaVisibility.PackagePrivate : JavaVisibility.Public));
+        }
     }
 
     protected void addHttpPipelineProperty(List<ServiceClientProperty> serviceClientProperties) {
